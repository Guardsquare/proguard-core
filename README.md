<<<<<<< HEAD
<p align="center">
  <br />
  <br />
  <a href="https://www.guardsquare.com/en/products/proguard">
    <img
      src="https://www.guardsquare.com/sites/default/files/media/ProGuard-CORE-logo.png"
      alt="ProGuard Core" width="400">
  </a>
</p>

<h4 align="center">A library to parse, modify and analyze Java class files.</h4>

<!-- Badges -->
<p align="center">
  <!-- CI -->
  <a href="https://github.com/Guardsquare/proguard-core/actions?query=workflow%3A%22Continuous+Integration%22">
    <img src="https://github.com/Guardsquare/proguard-core/workflows/Continuous%20Integration/badge.svg?branch=github-workflow">
  </a>

  <!-- Github version -->
  <a href="./releases">
    <img src="https://img.shields.io/github/v/release/guardsquare/proguard-core">
  </a>

  <!-- Maven -->
  <a href="https://search.maven.org/search?q=g:net.sf.proguard">
    <img src="https://img.shields.io/maven-central/v/net.sf.proguard/proguard-parent">
  </a>

  <!-- License -->
  <a href="./LICENSE">
    <img src="https://img.shields.io/github/license/guardsquare/proguard-core">
  </a>

  <!-- Twitter -->
  <a href="https://twitter.com/Guardsquare">
    <img src="https://img.shields.io/twitter/follow/guardsquare?style=social">
  </a>

</p>

<br />
<p align="center">
  <a href="#-quick-start"><b>Quick Start</b></a> •
  <a href="#-features"><b>Features</b></a> •
  <a href="#-projects"><b>Projects</b></a> •
  <a href="#-contributing"><b>Contributing</b></a> •
  <a href="#-license"><b>License</b></a>
</p>
<br />
=======
![Continuous Deployment](https://github.com/Guardsquare/proguard-core/workflows/Continuous%20Deployment/badge.svg?branch=github-workflow)

ProGuard Core
=============
>>>>>>> b743fd70

ProGuard Core is a free library to read, analyze, modify, and write Java class
files. It is the core of the well-known shrinker, optimizer, and obfuscator
[ProGuard](https://www.guardsquare.com/proguard) and of the [ProGuard
Assembler and Disassembler](https://github.com/guardsquare/proguard-assembler).

Typical applications:

- Read and write class files, including any Kotlin metadata.
- Search for instruction patterns.
- Create byte code instrumentation tools.
- Analyze code with abstract evaluation.
- Build static code analysis tools.
- Optimize and obfuscate, like ProGuard itself.
- ... and so much more!

ProGuard core comes with a short [manual](docs/md) and pretty nice
[API documentation](src).

## 🚀 Quick Start

**ProGuard Core** requires Java 1.8 or higher. You can download it as a pre-built
artifact from either

- [JCenter](https://bintray.com/guardsquare/proguard) or
- [Maven Central](https://search.maven.org/search?q=g:net.sf.proguard).

Just add it to your project dependencies, e.g. Gradle:

```gradle
dependencies {
    compile project(':net.sf.proguard:core:7.0.0')
}
```
or Maven:

```xml
<dependency>
    <groupId>net.sf.proguard</groupId>
    <artifactId>proguard-core</artifactId>
    <version>7.0.0</version>
</dependency>
```

### Building Locally

You can of course also clone and build this repository manually. Using Gradle,
just execute the assemble task in the project root:

```shell
gradle clean assemble
```

## ✨ Features

The repository contains some sample code in the [examples](examples) directory.
Together with the complete set of manual pages they extensively cover the usage
of the library and its features in more detail:

<h3 align="center">
👉👉👉<a href="docs/md">&nbsp;&nbsp;&nbsp; Manual Pages &nbsp;&nbsp;&nbsp;</a>👈 👈 👈
</h3>

Below we'll highlight just a few of them in order to better showcase the
capabilities.

- [Creating classes programmatically](#creating-classes-programmatically-manual)
- [Replacing instruction sequences](#replacing-instruction-sequences-manual)
- [Kotlin metadata](#kotlin-metadata-manual)
- [Code analysis with abstract evaluation](#abstract-evaluation-manual)

### Creating classes programmatically ([manual](docs/md/creating.md))

Using the fluent API, it becomes very easy to programmatically create
classes from scratch. The data structures directly correspond to the bytecode
specifications and ProGuard Core can even preverify the code for you.

You can create classes, with fields, methods and sequences of
instructions. The following concise code creates the iconic `HelloWorld` class:

```java
ProgramClass programClass =
    new ClassBuilder(
        VersionConstants.CLASS_VERSION_1_8,
        AccessConstants.PUBLIC,
        "HelloWorld",
        ClassConstants.NAME_JAVA_LANG_OBJECT)
        .addMethod(
            AccessConstants.PUBLIC | AccessConstants.STATIC,
            "main",
            "([Ljava/lang/String;)V",
            50,
            code -> code
                .getstatic("java/lang/System", "out", "Ljava/io/PrintStream;")
                .ldc("Hello, world!")
                .invokevirtual("java/io/PrintStream", "println", "(Ljava/lang/String;)V")
                .return_())
        .getProgramClass();
```

### Replacing instruction sequences ([manual](docs/md/patternmatching.md))

ProGuard Core has an excellent instruction pattern matching engine, which
can also replace matched bytecode instruction sequences.

For example, the snippet below defines an instruction sequence, including a
wildcard, and replaces it with an equivalent instruction sequence, in all code
attributes of all methods of all classes in a class pool.

```java
Instruction[][] replacements =
{
    ____.putstatic(X)
        .getstatic(X).__(),
    ____.dup()
        .putstatic(X).__()
};
...
programClassPool.classesAccept(
    new AllMethodVisitor(
    new AllAttributeVisitor(
    new PeepholeEditor(branchTargetFinder, codeAttributeEditor,
    new InstructionSequenceReplacer(constants, replacements, branchTargetFinder,
                                    codeAttributeEditor)))));
```

### Kotlin Metadata ([manual](docs/md))

The library makes it easy to read, write and modify the Kotlin metadata that is
attached to Java classes. The following example prints all the names of Kotlin
functions in the metadata attached to the Java class `Foo`:

```java
programClassPool.classesAccept(
   new ClassNameFilter("Foo",
   new ReferencedKotlinMetadataVisitor(
   new AllFunctionsVisitor(
       (clazz, container, function) -> System.out.println(function.name)))));
```

### Abstract Evaluation ([manual](docs/md/analyzing.md)

ProGuard Core provides a number of ways to analyze code. One of the most
powerful techniques is abstract evaluation (closely related to symbolic
execution). It **executes the code**, but instead of computing with concrete values
it can compute with **abstract values**.

Consider the following `getAnswer` method:

```java
private static int getAnswer(int a, int b)
{
    return 2 * a + b;
}
```

The table represents the bytecode instructions at their
offsets, and the resulting evolving stacks and local variables.  Each value
slot has a numerical value and its origin (an instruction offset), presented as
`origin:value`.

| Instruction      | Stack             | v0    | v1    |
|------------------|-------------------|-------|-------|
| [0] iconst\_2    | [0:2]             | P0:i0 | P1:i1 |
| [1] iload\_0 v0  | [0:2][1:i0]       | P0:i0 | P1:i1 |
| [2] imul         | [2:(2*i0)]        | P0:i0 | P1:i1 |
| [3] iload\_1 v1  | [2:(2*i0)] [3:i1] | P0:i0 | P1:i1 |
| [4] iadd         | [4:((2*i0)+i1)]   | P0:i0 | P1:i1 |
| [5] ireturn      |                   | P0:i0 | P1:i1 |

At every point ProGuard Core provides access to the symbolic expressions, or
if possible and requested, the concrete results.

## ⚙️ Projects

Some of the projects using ProGuard Core:

- [ProGuard](https://gihub.com/Guardsquare/proguard)
- [Kotlin Metadata Printer](https://gihub.com/Guardsquare/kotlin-metadata-printer)
- [ProGuard Assembler/Disassembler](https://gihub.com/Guardsquare/proguard-assembler)

If you've created your own, make sure to reach out through `github _ at _
guardsquare.com` and we'll add it to the list!

## 🤝 Contributing

Contributions, issues and feature requests are welcome.
Feel free to check the [issues](./issues) page and the [contributing
guide](./blob/master/CONTRIBUTING.md) if you would like to contribute.

## 📝 License

Copyright (c) 2002-2020 [Guardsquare NV](https://www.guardsquare.com/).  ProGuard Core comes with an [Apache 2 license](LICENSE).<|MERGE_RESOLUTION|>--- conflicted
+++ resolved
@@ -1,4 +1,3 @@
-<<<<<<< HEAD
 <p align="center">
   <br />
   <br />
@@ -19,7 +18,7 @@
   </a>
 
   <!-- Github version -->
-  <a href="./releases">
+  <a href="releases">
     <img src="https://img.shields.io/github/v/release/guardsquare/proguard-core">
   </a>
 
@@ -29,7 +28,7 @@
   </a>
 
   <!-- License -->
-  <a href="./LICENSE">
+  <a href="LICENSE">
     <img src="https://img.shields.io/github/license/guardsquare/proguard-core">
   </a>
 
@@ -49,12 +48,6 @@
   <a href="#-license"><b>License</b></a>
 </p>
 <br />
-=======
-![Continuous Deployment](https://github.com/Guardsquare/proguard-core/workflows/Continuous%20Deployment/badge.svg?branch=github-workflow)
-
-ProGuard Core
-=============
->>>>>>> b743fd70
 
 ProGuard Core is a free library to read, analyze, modify, and write Java class
 files. It is the core of the well-known shrinker, optimizer, and obfuscator
@@ -80,20 +73,20 @@
 artifact from either
 
 - [JCenter](https://bintray.com/guardsquare/proguard) or
-- [Maven Central](https://search.maven.org/search?q=g:net.sf.proguard).
+- [Maven Central](https://search.maven.org/search?q=g:com.guardsquare).
 
 Just add it to your project dependencies, e.g. Gradle:
 
 ```gradle
 dependencies {
-    compile project(':net.sf.proguard:core:7.0.0')
+    compile project('com.guardsquare:proguard-core:7.0.0')
 }
 ```
 or Maven:
 
 ```xml
 <dependency>
-    <groupId>net.sf.proguard</groupId>
+    <groupId>com.guardsquare</groupId>
     <artifactId>proguard-core</artifactId>
     <version>7.0.0</version>
 </dependency>
@@ -242,9 +235,10 @@
 ## 🤝 Contributing
 
 Contributions, issues and feature requests are welcome.
-Feel free to check the [issues](./issues) page and the [contributing
-guide](./blob/master/CONTRIBUTING.md) if you would like to contribute.
+Feel free to check the [issues](issues) page and the [contributing
+guide](blob/master/CONTRIBUTING.md) if you would like to contribute.
 
 ## 📝 License
 
-Copyright (c) 2002-2020 [Guardsquare NV](https://www.guardsquare.com/).  ProGuard Core comes with an [Apache 2 license](LICENSE).+Copyright (c) 2002-2020 [Guardsquare NV](https://www.guardsquare.com/).
+ProGuard Core is released under the [Apache 2 license](LICENSE).