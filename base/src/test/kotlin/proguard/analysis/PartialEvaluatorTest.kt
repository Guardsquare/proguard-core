--- conflicted
+++ resolved
@@ -12,11 +12,7 @@
 import proguard.evaluation.ExecutingInvocationUnit
 import proguard.evaluation.PartialEvaluator
 import proguard.evaluation.ParticularReferenceValueFactory
-<<<<<<< HEAD
-import proguard.evaluation.stateTrackers.MachinePrinter
-=======
 import proguard.evaluation.stateTrackers.HumanPrinter
->>>>>>> 7d80e83e
 import proguard.evaluation.value.ArrayReferenceValueFactory
 import proguard.evaluation.value.IdentifiedReferenceValue
 import proguard.evaluation.value.ParticularValueFactory
@@ -49,11 +45,7 @@
                 .programClass
 
             val valueFactory = ParticularValueFactory(ParticularReferenceValueFactory())
-<<<<<<< HEAD
             val tracker = MachinePrinter()
-=======
-            val tracker = HumanPrinter(true, true)
->>>>>>> 7d80e83e
             val pe = PartialEvaluator.Builder.create()
                 .setValueFactory(valueFactory)
                 .setInvocationUnit(ExecutingInvocationUnit.Builder().build(valueFactory))
@@ -64,10 +56,7 @@
                 "test",
                 "()I",
             )
-<<<<<<< HEAD
             tracker.writeState("branches.json")
-=======
->>>>>>> 7d80e83e
         }
 
         "simple throw and catch" {
@@ -89,11 +78,7 @@
                 }
                 .programClass
 
-<<<<<<< HEAD
             val tracker = MachinePrinter()
-=======
-            val tracker = HumanPrinter(true, true)
->>>>>>> 7d80e83e
             val valueFactory = ParticularValueFactory(ParticularReferenceValueFactory())
             val pe = PartialEvaluator.Builder.create()
                 .setValueFactory(valueFactory)
@@ -105,10 +90,7 @@
                 "test",
                 "()I",
             )
-<<<<<<< HEAD
             tracker.writeState("simple-throw-and-catch.json")
-=======
->>>>>>> 7d80e83e
         }
 
         "simple catch, no throw" {
@@ -127,11 +109,7 @@
                 }
                 .programClass
 
-<<<<<<< HEAD
             val tracker = MachinePrinter()
-=======
-            val tracker = HumanPrinter(true, true)
->>>>>>> 7d80e83e
             val valueFactory = ParticularValueFactory(ParticularReferenceValueFactory())
             val pe = PartialEvaluator.Builder.create()
                 .setValueFactory(valueFactory)
@@ -143,10 +121,7 @@
                 "test",
                 "()I",
             )
-<<<<<<< HEAD
             tracker.writeState("simple-catch-no-throw.json")
-=======
->>>>>>> 7d80e83e
         }
 
         "Complete" {
@@ -192,11 +167,7 @@
                 }
                 .programClass
 
-<<<<<<< HEAD
-            val tracker = MachinePrinter()
-=======
             val tracker = HumanPrinter(true, true)
->>>>>>> 7d80e83e
             val valueFactory = ParticularValueFactory(ParticularReferenceValueFactory())
             val pe = PartialEvaluator.Builder.create()
                 .setValueFactory(valueFactory)
@@ -208,10 +179,6 @@
                 "test",
                 "()I",
             )
-<<<<<<< HEAD
-            tracker.writeState("complete-cycle.json")
-=======
->>>>>>> 7d80e83e
         }
     }
 
@@ -234,7 +201,7 @@
                         return myString;
                     }
                 }
-                """.trimIndent(),
+                """.trimIndent()
             ),
             JavaSource(
                 "NonFinalFieldClass.java",
@@ -264,7 +231,7 @@
                 
                 class Foo { }
                 class FooException extends RuntimeException { }
-                """.trimIndent(),
+                """.trimIndent()
             ),
             JavaSource(
                 "FinalFieldClass.java",
@@ -295,7 +262,7 @@
                 
                 final class FinalFoo { }
                 final class FinalFooException extends RuntimeException { }
-                """.trimIndent(),
+                """.trimIndent()
             ),
             JavaSource(
                 "StringBuilderBranchClass.java",
@@ -311,17 +278,17 @@
                         return sb.toString();
                     }
                 }
-                """.trimIndent(),
+                """.trimIndent()
             ),
             // Target Java 8 only to ensure consistent bytecode sequences.
-            javacArguments = listOf("-source", "8", "-target", "8"),
+            javacArguments = listOf("-source", "8", "-target", "8")
         )
 
         val evaluateAllCode = true
         val maxPartialEvaluations = 50
         val particularValueFactory = ParticularValueFactory(
             ArrayReferenceValueFactory(),
-            ParticularReferenceValueFactory(),
+            ParticularReferenceValueFactory()
         )
         val particularValueInvocationUnit = BasicInvocationUnit(particularValueFactory)
         val particularValueEvaluator = PartialEvaluator.Builder.create()
@@ -336,12 +303,11 @@
             programClassPool.classesAccept(
                 "FinalFieldStringClass",
                 NamedMethodVisitor(
-                    "foo",
-                    "()Ljava/lang/String;",
-                    AllAttributeVisitor(
-                        AttributeNameFilter(CODE, particularValueEvaluator),
-                    ),
-                ),
+                    "foo", "()Ljava/lang/String;",
+                    AllAttributeVisitor(
+                        AttributeNameFilter(CODE, particularValueEvaluator)
+                    )
+                )
             )
             // The stack after getfield should contain a String which is a final class
             val value = particularValueEvaluator
@@ -355,12 +321,11 @@
             programClassPool.classesAccept(
                 "NonFinalFieldClass",
                 NamedMethodVisitor(
-                    "foo",
-                    "()LFoo;",
-                    AllAttributeVisitor(
-                        AttributeNameFilter(CODE, particularValueEvaluator),
-                    ),
-                ),
+                    "foo", "()LFoo;",
+                    AllAttributeVisitor(
+                        AttributeNameFilter(CODE, particularValueEvaluator)
+                    )
+                )
             )
             // The stack after getfield should contain a Foo which is not a final class
             val value = particularValueEvaluator
@@ -374,12 +339,11 @@
             programClassPool.classesAccept(
                 "FinalFieldClass",
                 NamedMethodVisitor(
-                    "foo",
-                    "()LFinalFoo;",
-                    AllAttributeVisitor(
-                        AttributeNameFilter(CODE, particularValueEvaluator),
-                    ),
-                ),
+                    "foo", "()LFinalFoo;",
+                    AllAttributeVisitor(
+                        AttributeNameFilter(CODE, particularValueEvaluator)
+                    )
+                )
             )
             // The stack after getfield should contain a FinalFoo which is a final class
             val value = particularValueEvaluator
@@ -393,12 +357,11 @@
             programClassPool.classesAccept(
                 "FinalFieldStringClass",
                 NamedMethodVisitor(
-                    "bar",
-                    "()V",
-                    AllAttributeVisitor(
-                        AttributeNameFilter(CODE, particularValueEvaluator),
-                    ),
-                ),
+                    "bar", "()V",
+                    AllAttributeVisitor(
+                        AttributeNameFilter(CODE, particularValueEvaluator)
+                    )
+                )
             )
             // The stack after foo() should contain a String which is a final class
             val value = particularValueEvaluator
@@ -412,12 +375,11 @@
             programClassPool.classesAccept(
                 "NonFinalFieldClass",
                 NamedMethodVisitor(
-                    "bar",
-                    "()V",
-                    AllAttributeVisitor(
-                        AttributeNameFilter(CODE, particularValueEvaluator),
-                    ),
-                ),
+                    "bar", "()V",
+                    AllAttributeVisitor(
+                        AttributeNameFilter(CODE, particularValueEvaluator)
+                    )
+                )
             )
             // The stack after foo() should contain a Foo which is a non-final class
             val value = particularValueEvaluator
@@ -431,12 +393,11 @@
             programClassPool.classesAccept(
                 "FinalFieldClass",
                 NamedMethodVisitor(
-                    "bar",
-                    "()V",
-                    AllAttributeVisitor(
-                        AttributeNameFilter(CODE, particularValueEvaluator),
-                    ),
-                ),
+                    "bar", "()V",
+                    AllAttributeVisitor(
+                        AttributeNameFilter(CODE, particularValueEvaluator)
+                    )
+                )
             )
             // The stack after foo() should contain a FinalFoo which is a final class
             val value = particularValueEvaluator
@@ -450,12 +411,11 @@
             programClassPool.classesAccept(
                 "FinalFieldStringClass",
                 NamedMethodVisitor(
-                    "baz",
-                    "(Ljava/lang/String;)Ljava/lang/String;",
-                    AllAttributeVisitor(
-                        AttributeNameFilter(CODE, particularValueEvaluator),
-                    ),
-                ),
+                    "baz", "(Ljava/lang/String;)Ljava/lang/String;",
+                    AllAttributeVisitor(
+                        AttributeNameFilter(CODE, particularValueEvaluator)
+                    )
+                )
             )
             // The stack after load parameter should contain a String which is a final class
             val value = particularValueEvaluator
@@ -469,12 +429,11 @@
             programClassPool.classesAccept(
                 "NonFinalFieldClass",
                 NamedMethodVisitor(
-                    "baz",
-                    "(LFoo;)LFoo;",
-                    AllAttributeVisitor(
-                        AttributeNameFilter(CODE, particularValueEvaluator),
-                    ),
-                ),
+                    "baz", "(LFoo;)LFoo;",
+                    AllAttributeVisitor(
+                        AttributeNameFilter(CODE, particularValueEvaluator)
+                    )
+                )
             )
             // The stack after load parameter should contain a Foo which is a non-final class
             val value = particularValueEvaluator
@@ -488,12 +447,11 @@
             programClassPool.classesAccept(
                 "FinalFieldClass",
                 NamedMethodVisitor(
-                    "baz",
-                    "(LFinalFoo;)LFinalFoo;",
-                    AllAttributeVisitor(
-                        AttributeNameFilter(CODE, particularValueEvaluator),
-                    ),
-                ),
+                    "baz", "(LFinalFoo;)LFinalFoo;",
+                    AllAttributeVisitor(
+                        AttributeNameFilter(CODE, particularValueEvaluator)
+                    )
+                )
             )
             // The stack after load parameter should contain a FinalFoo which is a final class
             val value = particularValueEvaluator
@@ -507,12 +465,11 @@
             programClassPool.classesAccept(
                 "NonFinalFieldClass",
                 NamedMethodVisitor(
-                    "exception",
-                    "()V",
-                    AllAttributeVisitor(
-                        AttributeNameFilter(CODE, particularValueEvaluator),
-                    ),
-                ),
+                    "exception", "()V",
+                    AllAttributeVisitor(
+                        AttributeNameFilter(CODE, particularValueEvaluator)
+                    )
+                )
             )
             // The stack in the catch block should contain a FooException which is a non-final class
             val value = particularValueEvaluator
@@ -526,12 +483,11 @@
             programClassPool.classesAccept(
                 "FinalFieldClass",
                 NamedMethodVisitor(
-                    "exception",
-                    "()V",
-                    AllAttributeVisitor(
-                        AttributeNameFilter(CODE, particularValueEvaluator),
-                    ),
-                ),
+                    "exception", "()V",
+                    AllAttributeVisitor(
+                        AttributeNameFilter(CODE, particularValueEvaluator)
+                    )
+                )
             )
             // The stack in the catch block should contain a FinalFooException which is a final class
             val value = particularValueEvaluator
@@ -545,12 +501,11 @@
             programClassPool.classesAccept(
                 "StringBuilderBranchClass",
                 NamedMethodVisitor(
-                    "foo",
-                    "()Ljava/lang/String;",
-                    AllAttributeVisitor(
-                        AttributeNameFilter(CODE, particularValueEvaluator),
-                    ),
-                ),
+                    "foo", "()Ljava/lang/String;",
+                    AllAttributeVisitor(
+                        AttributeNameFilter(CODE, particularValueEvaluator)
+                    )
+                )
             )
             val stackTopAfterStringBuilderInit = particularValueEvaluator
                 .getStackAfter(0)
@@ -579,14 +534,14 @@
                     return
                 }
             }
-                """.trimIndent(),
-            ),
+                """.trimIndent()
+            )
         )
 
         val typedReferenceValueFactory = TypedReferenceValueFactory()
         val particularValueFactory = ParticularValueFactory(
             ArrayReferenceValueFactory(),
-            typedReferenceValueFactory,
+            typedReferenceValueFactory
         )
         val particularValueInvocationUnit = BasicInvocationUnit(particularValueFactory)
         val particularValueEvaluator = PartialEvaluator.Builder.create()
@@ -597,12 +552,11 @@
         programClassPool.classesAccept(
             "Test",
             NamedMethodVisitor(
-                "a",
-                "()V",
+                "a", "()V",
                 AllAttributeVisitor(
-                    AttributeNameFilter(CODE, particularValueEvaluator),
-                ),
-            ),
+                    AttributeNameFilter(CODE, particularValueEvaluator)
+                )
+            )
         )
 
         val variablesAfterAconstNull = particularValueEvaluator.getVariablesAfter(1)
