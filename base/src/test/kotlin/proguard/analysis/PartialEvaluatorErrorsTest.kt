--- conflicted
+++ resolved
@@ -404,6 +404,7 @@
                         .areturn()
                 }
                 .programClass
+            PartialEvaluator.ENABLE_NEW_EXCEPTIONS = true
 
             shouldThrow<ArrayStoreTypeException> {
                 evaluateProgramClass(
@@ -418,26 +419,8 @@
                     "()Ljava/lang/Object;",
                 )
             }
-
-            shouldThrow<ArrayStoreTypeException> {
-                evaluateProgramClass(
-                    programClass,
-                    PartialEvaluator(
-                        TypedReferenceValueFactory(),
-                    ),
-                    "test",
-                    "()Ljava/lang/Object;",
-                )
-            }
-        }
-    }
-
-<<<<<<< HEAD
-    /**
-     * Some code snippets have been identified where we want the partial evaluator to throw an exception,
-     * but they don't
-     */
-    "Should throw but works" - {
+        }
+
         "Load a reference into reference array but mistakenly give object ref" {
             // It is possible to perform the iastore instruction when the `arrayref` isn't actually an array reference.
             // In this example the reference is a reference to the class itself and this is no issue according
@@ -478,8 +461,6 @@
             )
         }
 
-=======
->>>>>>> 28269b3b
         "Exiting a monitor when no monitor was active" {
             // This is a low priority issue
             // Right now nor the PGA nor the `PartialEvaluator` tracks the entering and existing of monitors
