package proguard.analysis

import io.kotest.assertions.throwables.shouldThrow
import io.kotest.assertions.throwables.shouldThrowAny
import io.kotest.core.spec.style.FreeSpec
import proguard.classfile.AccessConstants
import proguard.classfile.ClassConstants
import proguard.classfile.Clazz
import proguard.classfile.Method
import proguard.classfile.ProgramClass
import proguard.classfile.VersionConstants
import proguard.classfile.attribute.Attribute
import proguard.classfile.attribute.CodeAttribute
import proguard.classfile.attribute.visitor.AllAttributeVisitor
import proguard.classfile.attribute.visitor.AttributeNameFilter
import proguard.classfile.attribute.visitor.AttributeVisitor
import proguard.classfile.editor.ClassBuilder
import proguard.classfile.instruction.Instruction
import proguard.classfile.visitor.AllMethodVisitor
import proguard.classfile.visitor.NamedMethodVisitor
import proguard.evaluation.BasicInvocationUnit
import proguard.evaluation.PartialEvaluator
import proguard.evaluation.ParticularReferenceValueFactory
<<<<<<< HEAD
import proguard.evaluation.exception.VariableIndexOutOfBoundException
import proguard.evaluation.exception.VariableTypeException
import proguard.evaluation.formatter.MachinePrinter
=======
import proguard.evaluation.exception.VariableEmptySlotException
import proguard.evaluation.exception.VariableIndexOutOfBoundException
import proguard.evaluation.exception.VariableTypeException
>>>>>>> 6e93d951
import proguard.evaluation.value.DetailedArrayValueFactory
import proguard.evaluation.value.ParticularValueFactory

/**
 * These test check that various invalid code snippets correctly throw exceptions from the
 * `PartialEvaluator`.
 *
 * @see PartialEvaluator
 */
class PartialEvaluatorErrorsTest : FreeSpec({

    /**
     * This is a list of code snippets on which the `PartialEvaluator` throws on error
     * but are in need of proper error messages with a concise and correct explanation of the error.
     */
    "Throws from partial evaluator" - {
        "Empty variable slot read" {
            val programClass = buildClass()
                .addMethod(AccessConstants.PUBLIC, "test", "()Ljava/lang/Object;", 50) {
                    it
                        .ldc("test")
                        .astore_0()
                        .aload_1()
                        .areturn()
                }
                .programClass

<<<<<<< HEAD
            val printer = MachinePrinter()
            val pe = PartialEvaluator.Builder.create().setExtraInstructionVisitor(
                printer,
            ).build()
            printer.setEvaluator(pe)
            evaluateProgramClass(
                programClass,
                pe,
                "test",
                "()Ljava/lang/Object;",
            )
=======
            shouldThrow<VariableEmptySlotException> { evaluateProgramClass(programClass, PartialEvaluator(), "test", "()Ljava/lang/Object;") }
>>>>>>> 6e93d951
        }

        "Variable types do not match" {
            val programClass = buildClass()
                .addMethod(AccessConstants.PUBLIC, "test", "()Ljava/lang/Object;", 50) {
                    it
                        .ldc("test")
                        .astore_0()
                        .iload_0() // Store an `a`, load an `i`, this cannot work.
                        .areturn()
                }
                .programClass

            shouldThrow<VariableTypeException> { evaluateProgramClass(programClass, PartialEvaluator(), "test", "()Ljava/lang/Object;") }
        }

        "Stack types do not match instruction" {
            val programClass = buildClass()
                .addMethod(AccessConstants.PUBLIC, "test", "()J", 50) {
                    it
                        .iconst_3()
                        .iconst_3()
                        .iconst_1()
                        .iconst_1()
                        .lsub()
                        .lreturn()
                }
                .programClass

            shouldThrowAny { evaluateProgramClass(programClass, PartialEvaluator(), "test", "()J") }
        }

        "Stack types do not match instruction - long interpreted as int" {
            val programClass = buildClass()
                .addMethod(AccessConstants.PUBLIC, "test", "()I", 50) {
                    it
                        .lconst_1()
                        .isub()
                        .ireturn()
                }
                .programClass

            shouldThrowAny { evaluateProgramClass(programClass, PartialEvaluator(), "test", "()I") }
        }

        "dup of long" {
            // Should not work (same for swap) since long is a category one value
            val programClass = buildClass()
                .addMethod(AccessConstants.PUBLIC, "test", "()J", 50) {
                    it
                        .lconst_1()
                        .dup()
                        .lreturn()
                }
                .programClass

            shouldThrowAny { evaluateProgramClass(programClass, PartialEvaluator(), "test", "()J") }
        }

        "getfield but return the wrong type" {
            val programClass = buildClass()
                .addField(AccessConstants.PRIVATE, "INT_FIELD", "I")
                .addMethod(AccessConstants.PUBLIC, "test", "()F", 50) {
                    it
                        .aload_0()
                        .getfield("PartialEvaluatorDummy", "INT_FIELD", "I")
                        .freturn()
                }
                .programClass

            shouldThrowAny { evaluateProgramClass(programClass, PartialEvaluator(), "test", "()F") }
        }

        "Variable index out of bound" {
            // There is no 50th variable. The amount of local variables has been limited to 2
            val programClass = buildClass()
                .addMethod(AccessConstants.PUBLIC, "test", "()V", 50) {
                    it
                        .ldc("test")
                        .astore(50)
                        .return_()
                }
                .programClass

            programClass.accept(
                NamedMethodVisitor(
                    "test",
                    "()V",
                    AllAttributeVisitor(
                        AttributeNameFilter(
                            Attribute.CODE,
                            object : AttributeVisitor {
                                override fun visitCodeAttribute(
                                    clazz: Clazz,
                                    method: Method,
                                    codeAttribute: CodeAttribute,
                                ) {
                                    codeAttribute.u2maxLocals = 2
                                }
                            },
                        ),
                    ),
                ),
            )

            shouldThrow<VariableIndexOutOfBoundException> { evaluateProgramClass(programClass, PartialEvaluator(), "test", "()V") }
        }
    }

    /**
     * Some code snippets have been identified where we want the partial evaluator to throw an exception,
     * but they don't
     */
    "Should throw but works" - {

        "Store a reference in an a integer array" {
            // From the PartialEvaluator debug output we can see that it is possible to store a reference into an
            // integer array. This should not pass!
            // [5] aload_0 v0
            // Vars:  [P0:LPartialEvaluatorDummy;!#0]
            // Stack: [3:1:[I?=![1]#0{0}][3:1:[I?=![1]#0{0}][4:0][5:LPartialEvaluatorDummy;!#0]
            // [6] aastore
            //         Vars:  [P0:LPartialEvaluatorDummy;!#0]
            // Stack: [3:1:[I?=![1]#0{LPartialEvaluatorDummy;!#0}]
            val programClass = buildClass()
                .addMethod(AccessConstants.PUBLIC, "test", "()Ljava/lang/Object;", 50) {
                    it
                        .iconst_1()
                        .newarray(Instruction.ARRAY_T_INT.toInt())
                        .dup()
                        .iconst_0()
                        .aload_0()
                        .aastore()
                        .areturn()
                }
                .programClass

            evaluateProgramClass(
                programClass,
                PartialEvaluator(
                    ParticularValueFactory(
                        DetailedArrayValueFactory(),
                        ParticularReferenceValueFactory(),
                    ),
                ),
                "test",
                "()Ljava/lang/Object;",
            )
        }

        "Load a reference into reference array but mistakenly give object ref" {
            // It is possible to perform the iastore instruction when the `arrayref` isn't actually an array reference.
            // In this example the reference is a reference to the class itself and this is no issue according
            // to the PartialEvaluator:
            // [5] iconst_5
            //  Vars:  [P0:LPartialEvaluatorDummy;!#0]
            //  Stack: [1:[I?=![1]#0{0}][3:LPartialEvaluatorDummy;!#0][4:0][5:5]
            // [6] iastore
            //  Vars:  [P0:LPartialEvaluatorDummy;!#0]
            //  Stack: [1:[I?=![1]#0{0}]
            // [7] areturn
            //      is branching to :
            //  Vars:  [P0:LPartialEvaluatorDummy;!#0]
            //  Stack:
            val programClass = buildClass()
                .addMethod(AccessConstants.PUBLIC, "test", "()Ljava/lang/Object;", 50) {
                    it
                        .iconst_1()
                        .newarray(Instruction.ARRAY_T_INT.toInt())
                        .aload_0()
                        .iconst_0()
                        .iconst_5()
                        .iastore()
                        .areturn()
                }
                .programClass

            evaluateProgramClass(
                programClass,
                PartialEvaluator(
                    ParticularValueFactory(
                        DetailedArrayValueFactory(),
                        ParticularReferenceValueFactory(),
                    ),
                ),
                "test",
                "()Ljava/lang/Object;",
            )
        }

        "Exiting a monitor when no monitor was active" {
            // This is a low priority issue
            // Right now nor the PGA nor the `PartialEvaluator` tracks the entering and existing of monitors
            // It could throw an error as we are trying to exit a monitor that was never created / entered.
            val programClass = buildClass()
                .addMethod(AccessConstants.PUBLIC, "test", "()I", 50) {
                    it
                        .iconst_5()
                        .aload_0()
                        .monitorexit()
                        .ireturn()
                }
                .programClass

            evaluateProgramClass(programClass, PartialEvaluator(), "test", "()I")
        }

        "Index out of bound" {
            // The following should be able to throw an error when accessing an array with an index that is out of range
            //  A distinction needs to be made, what do you know about the index? Do you know about the type? Value? Range?
            val programClass = buildClass()
                .addMethod(AccessConstants.PUBLIC, "test", "()Ljava/lang/Object;", 50) {
                    it
                        .iconst_1()
                        .newarray(Instruction.ARRAY_T_INT.toInt())
                        .dup()
                        .iconst_5()
                        .iconst_0()
                        .iastore()
                        .areturn()
                }
                .programClass

            val valueFac = ParticularValueFactory(DetailedArrayValueFactory())
            evaluateProgramClass(
                programClass,
                PartialEvaluator(valueFac, BasicInvocationUnit(valueFac), false),
                "test",
                "()Ljava/lang/Object;",
            )
        }
    }

    "Prints a warning when requested by the user" - {
        "Illegal static" {
            val programClass = buildClass()
                .addMethod(AccessConstants.PUBLIC, "test", "()V", 50) {
                    it
                        .getstatic("java.lang.System", "out", "bingbong")
                        .ldc("Hello World!")
                        .invokevirtual("java.io.PrintStream", "println", "(Ljava/lang/String;)void")
                        .return_()
                }
                .programClass

            evaluateProgramClass(programClass, PartialEvaluator(), "test", "()V")
        }

        "getfield but the referenced field does not exist" {
            // `INT_NO_EXIST` is not an existing field but this is not an issue!
            // This is handled by the ClassReferenceInitializer (see commented lines).
            // It will print out a warning message about the non-existent link.
            val programClass = buildClass()
                .addMethod(AccessConstants.PUBLIC, "test", "()V", 50) {
                    it
                        .aload_0()
                        .getfield("PartialEvaluatorDummy", "INT_NO_EXIST", "I")
                        .istore_1()
                        .return_()
                }
                .programClass

            evaluateProgramClass(programClass, PartialEvaluator(), "test", "()V")
        }
    }
})

// Helper function to not have to put this code in each test
fun buildClass(): ClassBuilder {
    return ClassBuilder(
        VersionConstants.CLASS_VERSION_1_8,
        AccessConstants.PUBLIC,
        "PartialEvaluatorDummy",
        ClassConstants.NAME_JAVA_LANG_OBJECT,
    )
}

// A little helper to avoid having to write this for each test
val evaluateProgramClass =
    { programClass: ProgramClass, partialEvaluator: PartialEvaluator, methodName: String, methodDescriptor: String ->
        programClass.accept(
            AllMethodVisitor(
                AllAttributeVisitor(
                    AttributeNameFilter(Attribute.CODE, partialEvaluator),
                ),
            ),
        )
    }<|MERGE_RESOLUTION|>--- conflicted
+++ resolved
@@ -21,15 +21,9 @@
 import proguard.evaluation.BasicInvocationUnit
 import proguard.evaluation.PartialEvaluator
 import proguard.evaluation.ParticularReferenceValueFactory
-<<<<<<< HEAD
-import proguard.evaluation.exception.VariableIndexOutOfBoundException
-import proguard.evaluation.exception.VariableTypeException
-import proguard.evaluation.formatter.MachinePrinter
-=======
 import proguard.evaluation.exception.VariableEmptySlotException
 import proguard.evaluation.exception.VariableIndexOutOfBoundException
 import proguard.evaluation.exception.VariableTypeException
->>>>>>> 6e93d951
 import proguard.evaluation.value.DetailedArrayValueFactory
 import proguard.evaluation.value.ParticularValueFactory
 
@@ -57,7 +51,6 @@
                 }
                 .programClass
 
-<<<<<<< HEAD
             val printer = MachinePrinter()
             val pe = PartialEvaluator.Builder.create().setExtraInstructionVisitor(
                 printer,
@@ -69,9 +62,6 @@
                 "test",
                 "()Ljava/lang/Object;",
             )
-=======
-            shouldThrow<VariableEmptySlotException> { evaluateProgramClass(programClass, PartialEvaluator(), "test", "()Ljava/lang/Object;") }
->>>>>>> 6e93d951
         }
 
         "Variable types do not match" {
