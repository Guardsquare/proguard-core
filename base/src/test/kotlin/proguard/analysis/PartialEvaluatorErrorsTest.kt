--- conflicted
+++ resolved
@@ -52,19 +52,12 @@
                 }
                 .programClass
 
-<<<<<<< HEAD
             val tracker = DebugPrinter(true, true)
-            val pe = PartialEvaluator.Builder.create().setStateTracker(tracker).build()
+            val pe = PartialEvaluator.Builder.create().setPrettyPrinting().setStateTracker(tracker).build()
             shouldThrow<VariableEmptySlotException> {
                 evaluateProgramClass(
                     programClass,
                     pe,
-=======
-            shouldThrow<VariableEmptySlotException> {
-                evaluateProgramClass(
-                    programClass,
-                    PartialEvaluator.Builder.create().setPrettyPrinting().build(),
->>>>>>> 5edf44f2
                     "test",
                     "()Ljava/lang/Object;",
                 )
