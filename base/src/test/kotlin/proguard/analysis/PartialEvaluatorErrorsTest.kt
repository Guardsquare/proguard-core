package proguard.analysis

import io.kotest.core.spec.style.FreeSpec
import proguard.classfile.ClassPool
import proguard.classfile.attribute.Attribute
import proguard.classfile.attribute.visitor.AllAttributeVisitor
import proguard.classfile.attribute.visitor.AttributeNameFilter
import proguard.classfile.util.ClassReferenceInitializer
import proguard.classfile.util.WarningPrinter
import proguard.classfile.visitor.NamedMethodVisitor
import proguard.evaluation.ExecutingInvocationUnit
import proguard.evaluation.PartialEvaluator
import proguard.evaluation.ParticularReferenceValueFactory
import proguard.evaluation.value.DetailedArrayValueFactory
import proguard.evaluation.value.ParticularValueFactory
import proguard.evaluation.value.ValueFactory
import proguard.testutils.AssemblerSource
import proguard.testutils.ClassPoolBuilder
import java.io.PrintStream
import java.io.PrintWriter


class PartialEvaluatorErrorsTest: FreeSpec({
    "Throw a correct and descriptive error message for the following code snippets" - {

        val fastBuild = { impl: String ->
            ClassPoolBuilder.fromSource(
                AssemblerSource("EmptySlot.jbc",
                """                    
                    public class EmptySlot extends java.lang.Object {
<<<<<<< HEAD
                        public final int INT_FIELD = 0;
                    
=======
                        public final int intField = 42;
>>>>>>> 0de2b72f
                        public void test()
                        {
                               $impl
                        }
                    }
                """.trimIndent()
                )
            )
        }

        val fastEval = { pool: ClassPool, partialEvaluator: PartialEvaluator ->
            pool.classesAccept(
                "EmptySlot", NamedMethodVisitor(
                    "test", "()V",
                    AllAttributeVisitor(
                        AttributeNameFilter(Attribute.CODE, partialEvaluator)
                    )
                )
            )
        }

        "Empty variable slot read" {
            val (programClassPool, _) = fastBuild("""
                    ldc "test"
                    astore_0
                    aload_1
                    areturn
                """.trimIndent())

            fastEval(programClassPool, PartialEvaluator())
        }

        "Variable types do not match" {
            val (programClassPool, _) = fastBuild("""
                    ldc "test"
                    astore_0
                    iload_0
                    areturn
                """.trimIndent())
            fastEval(programClassPool, PartialEvaluator())
        }

        "Variable types do not match instruction - not enough" {
            // TODO: I feel like a better error can be given than negative stack size (see next test)
            //   Probably not fixable because stack size is checked by assembler
            val (programClassPool, _) = fastBuild("""
                    iconst_3
                    iconst_1
                    lsub
                    lreturn
                """.trimIndent())
            fastEval(programClassPool, PartialEvaluator())
        }

        "Variable types do not match instruction" {
            val (programClassPool, _) = fastBuild("""
                    iconst_3
                    iconst_3
                    iconst_1
                    iconst_1
                    lsub
                    lreturn
                """.trimIndent())
            fastEval(programClassPool, PartialEvaluator())
        }

        "Variable types do not match instruction - long interpreted as int" {
            val (programClassPool, _) = fastBuild("""
                    lconst_1
                    isub
                    ireturn
                """.trimIndent())
            fastEval(programClassPool, PartialEvaluator())
        }

        "anewarray" {
            val (programClassPool, _) = fastBuild("""
                    lconst_1
                    anewarray long
                    areturn
                """.trimIndent())
            fastEval(programClassPool, PartialEvaluator())
        }

        "monitor" {
            // TODO: should this work?
            val (programClassPool, _) = fastBuild("""
                    iconst_5
                    aload_0
                    monitorexit
                    ireturn
                """.trimIndent())
            fastEval(programClassPool, PartialEvaluator())
        }

        "swap" {
            val (programClassPool, _) = fastBuild("""
                    iconst_5
                    swap
                    ireturn
                """.trimIndent())
            fastEval(programClassPool, PartialEvaluator())
        }

        "out of bound" {
            // TODO: we could defo detect that this will not work!
            val (programClassPool, _) = fastBuild("""
                iconst_1
                anewarray int
                dup
                iconst_5
                iconst_5
                iastore 
                areturn
                """.trimIndent())
            fastEval(programClassPool, PartialEvaluator(DetailedArrayValueFactory()))
        }

        "illegal reference" {
            val (programClassPool, _) = fastBuild("""
                    iconst_5
                    swap
                    ireturn
                """.trimIndent())
            fastEval(programClassPool, PartialEvaluator())
        }

        "Illegal static" {
            // TODO: this should fail? bingbong does not exist - no clue who should detect
            val (programClassPool, _) = fastBuild("""
                    getstatic java.lang.System#bingbong out
                    ldc "Hello World!"
                    invokevirtual java.io.PrintStream#void println(java.lang.String)
                    return
                """.trimIndent())
            val valueFactory: ValueFactory = ParticularValueFactory(DetailedArrayValueFactory(), ParticularReferenceValueFactory())
            val invocationUnit = ExecutingInvocationUnit.Builder().build(valueFactory)
            val partialEvaluator = PartialEvaluator(
                valueFactory,
                invocationUnit,
                false
            )
            fastEval(programClassPool, partialEvaluator)
        }

        "Illegal bytecode" {
            val (programClassPool, _) = fastBuild("""
                    getstatic System#PrintStream out
                    apples
                    ldc "Hello World!"
                    invokevirtual PrintStream#void println(String)
                    return
                """.trimIndent())
            fastEval(programClassPool, PartialEvaluator())
        }

<<<<<<< HEAD
        "getfield but field has wrong type" {
            val (programClassPool) = fastBuild("""
                    aload_0
                    getfield EmptySlot#float INT_FIELD
                    ireturn
                """.trimIndent())
=======
        "Duplicate top value of an empty stack" {
            val (programClassPool, _) = fastBuild("""
                dup
            """.trimIndent())
>>>>>>> 0de2b72f

            fastEval(programClassPool, PartialEvaluator())
        }

<<<<<<< HEAD
        "getfield but field no exist" {
            // Not an issue! you do not care - handled by ClassReferenceInitializer (see commented lines)
            val (programClassPool, libaryClassPool) = fastBuild("""
                    aload_0
                    getfield EmptySlot#int INT_NO_EXIST
                    ireturn
                """.trimIndent())

            /*
            val writer = PrintWriter(PrintStream(System.out))
            val printer = WarningPrinter(writer)
            programClassPool.classesAccept(
                ClassReferenceInitializer(programClassPool, libaryClassPool, printer, printer, printer, printer)
            )
            printer.print("apple", "small tester", )
            writer.flush()
             */

            fastEval(programClassPool, PartialEvaluator())
        }
=======
        "goto far" {
            val (programClassPool, _) = fastBuild("""
                goto jafar
            """.trimIndent())
        }

>>>>>>> 0de2b72f
    }
})<|MERGE_RESOLUTION|>--- conflicted
+++ resolved
@@ -28,12 +28,7 @@
                 AssemblerSource("EmptySlot.jbc",
                 """                    
                     public class EmptySlot extends java.lang.Object {
-<<<<<<< HEAD
-                        public final int INT_FIELD = 0;
-                    
-=======
                         public final int intField = 42;
->>>>>>> 0de2b72f
                         public void test()
                         {
                                $impl
@@ -190,24 +185,16 @@
             fastEval(programClassPool, PartialEvaluator())
         }
 
-<<<<<<< HEAD
         "getfield but field has wrong type" {
             val (programClassPool) = fastBuild("""
                     aload_0
                     getfield EmptySlot#float INT_FIELD
                     ireturn
                 """.trimIndent())
-=======
-        "Duplicate top value of an empty stack" {
-            val (programClassPool, _) = fastBuild("""
-                dup
-            """.trimIndent())
->>>>>>> 0de2b72f
-
-            fastEval(programClassPool, PartialEvaluator())
-        }
-
-<<<<<<< HEAD
+
+            fastEval(programClassPool, PartialEvaluator())
+        }
+
         "getfield but field no exist" {
             // Not an issue! you do not care - handled by ClassReferenceInitializer (see commented lines)
             val (programClassPool, libaryClassPool) = fastBuild("""
@@ -228,13 +215,20 @@
 
             fastEval(programClassPool, PartialEvaluator())
         }
-=======
+
+        "Duplicate top value of an empty stack" {
+            val (programClassPool, _) = fastBuild("""
+                dup
+            """.trimIndent())
+
+            fastEval(programClassPool, PartialEvaluator())
+        }
+
         "goto far" {
             val (programClassPool, _) = fastBuild("""
                 goto jafar
             """.trimIndent())
         }
 
->>>>>>> 0de2b72f
     }
 })