--- conflicted
+++ resolved
@@ -19,13 +19,10 @@
 import proguard.evaluation.BasicInvocationUnit
 import proguard.evaluation.PartialEvaluator
 import proguard.evaluation.ParticularReferenceValueFactory
-<<<<<<< HEAD
-import proguard.evaluation.exception.StackGeneralizationException
-=======
 import proguard.evaluation.exception.ArrayIndexOutOfBounds
 import proguard.evaluation.exception.StackCategoryOneException
 import proguard.evaluation.exception.StackTypeException
->>>>>>> 68c29d50
+import proguard.evaluation.exception.StackGeneralizationException
 import proguard.evaluation.exception.VariableEmptySlotException
 import proguard.evaluation.exception.VariableIndexOutOfBoundException
 import proguard.evaluation.exception.VariableTypeException
@@ -57,24 +54,14 @@
                 }
                 .programClass
 
-<<<<<<< HEAD
             shouldThrow<VariableEmptySlotException> {
                 evaluateProgramClass(
                     programClass,
                     PartialEvaluator.Builder.create().setPrettyPrinting().build(),
-=======
-            val tracker = DebugPrinter(true, true)
-            val pe = PartialEvaluator.Builder.create().setPrettyPrinting().setStateTracker(tracker).build()
-            shouldThrow<VariableEmptySlotException> {
-                evaluateProgramClass(
-                    programClass,
-                    pe,
->>>>>>> 68c29d50
                     "test",
                     "()Ljava/lang/Object;",
                 )
             }
-<<<<<<< HEAD
         }
 
         "Changing stack size" {
@@ -103,8 +90,6 @@
                     "()I",
                 )
             }
-=======
->>>>>>> 68c29d50
         }
 
         "Variable types do not match" {
@@ -119,15 +104,13 @@
                 .programClass
 
             shouldThrow<VariableTypeException> {
-                evaluateProgramClass(
+               evaluateProgramClass(
                     programClass,
                     PartialEvaluator.Builder.create().setPrettyPrinting().build(),
                     "test",
                     "()Ljava/lang/Object;",
                 )
             }
-<<<<<<< HEAD
-=======
         }
 
         "Variable types do not match, expect reference" {
@@ -139,8 +122,13 @@
                 }
                 .programClass
 
-            shouldThrow<StackTypeException> { evaluateProgramClass(programClass, PartialEvaluator(), "test", "()Ljava/lang/Object;") }
->>>>>>> 68c29d50
+            shouldThrow<StackTypeException> { evaluateProgramClass(
+                    programClass,
+                    PartialEvaluator.Builder.create().setPrettyPrinting().build(),
+                    "test",
+                    "()Ljava/lang/Object;",
+                )
+            }
         }
 
         "Stack types do not match instruction" {
@@ -169,11 +157,7 @@
                 }
                 .programClass
 
-<<<<<<< HEAD
-            shouldThrowAny {
-=======
             shouldThrow<StackTypeException> {
->>>>>>> 68c29d50
                 evaluateProgramClass(
                     programClass,
                     PartialEvaluator.Builder.create().setPrettyPrinting().build(),
@@ -194,11 +178,7 @@
                 }
                 .programClass
 
-<<<<<<< HEAD
-            shouldThrowAny {
-=======
             shouldThrow<StackCategoryOneException> {
->>>>>>> 68c29d50
                 evaluateProgramClass(
                     programClass,
                     PartialEvaluator.Builder.create().setPrettyPrinting().build(),
@@ -219,11 +199,7 @@
                 }
                 .programClass
 
-<<<<<<< HEAD
-            shouldThrowAny {
-=======
             shouldThrow<StackTypeException> {
->>>>>>> 68c29d50
                 evaluateProgramClass(
                     programClass,
                     PartialEvaluator.Builder.create().setPrettyPrinting().build(),
@@ -273,8 +249,6 @@
                     "()V",
                 )
             }
-<<<<<<< HEAD
-=======
         }
 
         "Index out of bound when storing in an array" {
@@ -323,7 +297,6 @@
                     "()I",
                 )
             }
->>>>>>> 68c29d50
         }
     }
 
@@ -422,34 +395,6 @@
                 }
                 .programClass
 
-<<<<<<< HEAD
-            evaluateProgramClass(
-                programClass,
-                PartialEvaluator.Builder.create().setPrettyPrinting().build(),
-                "test",
-                "()I",
-            )
-        }
-
-        "Index out of bound" {
-            // The following should be able to throw an error when accessing an array with an index that is out of range
-            //  A distinction needs to be made, what do you know about the index? Do you know about the type? Value? Range?
-            val programClass = buildClass()
-                .addMethod(AccessConstants.PUBLIC, "test", "()Ljava/lang/Object;", 50) {
-                    it
-                        .iconst_1()
-                        .newarray(Instruction.ARRAY_T_INT.toInt())
-                        .dup()
-                        .iconst_5()
-                        .iconst_0()
-                        .iastore()
-                        .areturn()
-                }
-                .programClass
-
-            val valueFac = ParticularValueFactory(DetailedArrayValueFactory())
-=======
->>>>>>> 68c29d50
             evaluateProgramClass(
                 programClass,
                 PartialEvaluator.Builder.create().setPrettyPrinting().build(),
