package proguard.analysis

import io.kotest.assertions.throwables.shouldThrow
import io.kotest.core.spec.style.FreeSpec
import proguard.classfile.AccessConstants
import proguard.classfile.ClassConstants
import proguard.classfile.Clazz
import proguard.classfile.Method
import proguard.classfile.ProgramClass
import proguard.classfile.VersionConstants
import proguard.classfile.attribute.Attribute
import proguard.classfile.attribute.CodeAttribute
import proguard.classfile.attribute.visitor.AllAttributeVisitor
import proguard.classfile.attribute.visitor.AttributeNameFilter
import proguard.classfile.attribute.visitor.AttributeVisitor
import proguard.classfile.editor.ClassBuilder
import proguard.classfile.instruction.Instruction
import proguard.classfile.visitor.NamedMethodVisitor
import proguard.evaluation.BasicInvocationUnit
import proguard.evaluation.PartialEvaluator
import proguard.evaluation.ParticularReferenceValueFactory
import proguard.evaluation.exception.StackCategoryOneException
import proguard.evaluation.exception.StackTypeException
import proguard.evaluation.exception.VariableEmptySlotException
import proguard.evaluation.exception.VariableIndexOutOfBoundException
import proguard.evaluation.exception.VariableTypeException
import proguard.evaluation.stateTrackers.jsonPrinter.JsonPrinter
import proguard.evaluation.value.DetailedArrayValueFactory
import proguard.evaluation.value.ParticularValueFactory

/**
 * These test check that various invalid code snippets correctly throw exceptions from the
 * `PartialEvaluator`.
 *
 * @see PartialEvaluator
 */
class PartialEvaluatorErrorsTest : FreeSpec({

    /**
     * This is a list of code snippets on which the `PartialEvaluator` throws on error
     * but are in need of proper error messages with a concise and correct explanation of the error.
     */
    "Throws from partial evaluator" - {
        "Empty variable slot read" {
            val programClass = buildClass()
                .addMethod(AccessConstants.PUBLIC, "test", "()Ljava/lang/Object;", 50) {
                    it
                        .ldc("test")
                        .astore_0()
                        .aload_1()
                        .areturn()
                }
                .programClass

<<<<<<< HEAD
            val tracker = JsonPrinter()
            val pe = PartialEvaluator.Builder.create().setStateTracker(tracker).build()
=======
            val tracker = DebugPrinter(true, true)
            val pe = PartialEvaluator.Builder.create().setPrettyPrinting().setStateTracker(tracker).build()
>>>>>>> ae0d3170
            shouldThrow<VariableEmptySlotException> {
                evaluateProgramClass(
                    programClass,
                    pe,
                    "test",
                    "()Ljava/lang/Object;",
                )
            }
            tracker.writeState("catch-empty-slot.json")
        }

        "Variable types do not match" {
            val programClass = buildClass()
                .addMethod(AccessConstants.PUBLIC, "test", "()Ljava/lang/Object;", 50) {
                    it
                        .ldc("test")
                        .astore_0()
                        .iload_0() // Store an `a`, load an `i`, this cannot work.
                        .areturn()
                }
                .programClass

            shouldThrow<VariableTypeException> {
                evaluateProgramClass(
                    programClass,
                    PartialEvaluator.Builder.create().setPrettyPrinting().build(),
                    "test",
                    "()Ljava/lang/Object;",
                )
            }
        }

        "Variable types do not match, expect reference" {
            val programClass = buildClass()
                .addMethod(AccessConstants.PUBLIC, "test", "()Ljava/lang/Object;", 50) {
                    it
                        .iconst_0()
                        .areturn()
                }
                .programClass

            shouldThrow<StackTypeException> { evaluateProgramClass(programClass, PartialEvaluator(), "test", "()Ljava/lang/Object;") }
        }

        "Stack types do not match instruction" {
            val programClass = buildClass()
                .addMethod(AccessConstants.PUBLIC, "test", "()J", 50) {
                    it
                        .iconst_3()
                        .iconst_3()
                        .iconst_1()
                        .iconst_1()
                        .lsub()
                        .lreturn()
                }
                .programClass

            shouldThrow<StackTypeException> { evaluateProgramClass(programClass, PartialEvaluator(), "test", "()J") }
        }

        "Stack types do not match instruction - long interpreted as int" {
            val programClass = buildClass()
                .addMethod(AccessConstants.PUBLIC, "test", "()I", 50) {
                    it
                        .lconst_1()
                        .isub()
                        .ireturn()
                }
                .programClass

            shouldThrow<StackTypeException> {
                evaluateProgramClass(
                    programClass,
                    PartialEvaluator.Builder.create().setPrettyPrinting().build(),
                    "test",
                    "()I",
                )
            }
        }

        "dup of long" {
            // Should not work (same for swap) since long is a category one value
            val programClass = buildClass()
                .addMethod(AccessConstants.PUBLIC, "test", "()J", 50) {
                    it
                        .lconst_1()
                        .dup()
                        .lreturn()
                }
                .programClass

            shouldThrow<StackCategoryOneException> {
                evaluateProgramClass(
                    programClass,
                    PartialEvaluator.Builder.create().setPrettyPrinting().build(),
                    "test",
                    "()J",
                )
            }
        }

        "getfield but return the wrong type" {
            val programClass = buildClass()
                .addField(AccessConstants.PRIVATE, "INT_FIELD", "I")
                .addMethod(AccessConstants.PUBLIC, "test", "()F", 50) {
                    it
                        .aload_0()
                        .getfield("PartialEvaluatorDummy", "INT_FIELD", "I")
                        .freturn()
                }
                .programClass

            shouldThrow<StackTypeException> {
                evaluateProgramClass(
                    programClass,
                    PartialEvaluator.Builder.create().setPrettyPrinting().build(),
                    "test",
                    "()F",
                )
            }
        }

        "Variable index out of bound" {
            // There is no 50th variable. The amount of local variables has been limited to 2
            val programClass = buildClass()
                .addMethod(AccessConstants.PUBLIC, "test", "()V", 50) {
                    it
                        .ldc("test")
                        .astore(50)
                        .return_()
                }
                .programClass

            programClass.accept(
                NamedMethodVisitor(
                    "test",
                    "()V",
                    AllAttributeVisitor(
                        AttributeNameFilter(
                            Attribute.CODE,
                            object : AttributeVisitor {
                                override fun visitCodeAttribute(
                                    clazz: Clazz,
                                    method: Method,
                                    codeAttribute: CodeAttribute,
                                ) {
                                    codeAttribute.u2maxLocals = 2
                                }
                            },
                        ),
                    ),
                ),
            )

            shouldThrow<VariableIndexOutOfBoundException> {
                evaluateProgramClass(
                    programClass,
                    PartialEvaluator.Builder.create().setPrettyPrinting().build(),
                    "test",
                    "()V",
                )
            }
        }
    }

    /**
     * Some code snippets have been identified where we want the partial evaluator to throw an exception,
     * but they don't
     */
    "Should throw but works" - {

        "Store a reference in an a integer array" {
            // From the PartialEvaluator debug output we can see that it is possible to store a reference into an
            // integer array. This should not pass!
            // [5] aload_0 v0
            // Vars:  [P0:LPartialEvaluatorDummy;!#0]
            // Stack: [3:1:[I?=![1]#0{0}][3:1:[I?=![1]#0{0}][4:0][5:LPartialEvaluatorDummy;!#0]
            // [6] aastore
            //         Vars:  [P0:LPartialEvaluatorDummy;!#0]
            // Stack: [3:1:[I?=![1]#0{LPartialEvaluatorDummy;!#0}]
            val programClass = buildClass()
                .addMethod(AccessConstants.PUBLIC, "test", "()Ljava/lang/Object;", 50) {
                    it
                        .iconst_1()
                        .newarray(Instruction.ARRAY_T_INT.toInt())
                        .dup()
                        .iconst_0()
                        .aload_0()
                        .aastore()
                        .areturn()
                }
                .programClass

            evaluateProgramClass(
                programClass,
                PartialEvaluator(
                    ParticularValueFactory(
                        DetailedArrayValueFactory(),
                        ParticularReferenceValueFactory(),
                    ),
                ),
                "test",
                "()Ljava/lang/Object;",
            )
        }

        "Load a reference into reference array but mistakenly give object ref" {
            // It is possible to perform the iastore instruction when the `arrayref` isn't actually an array reference.
            // In this example the reference is a reference to the class itself and this is no issue according
            // to the PartialEvaluator:
            // [5] iconst_5
            //  Vars:  [P0:LPartialEvaluatorDummy;!#0]
            //  Stack: [1:[I?=![1]#0{0}][3:LPartialEvaluatorDummy;!#0][4:0][5:5]
            // [6] iastore
            //  Vars:  [P0:LPartialEvaluatorDummy;!#0]
            //  Stack: [1:[I?=![1]#0{0}]
            // [7] areturn
            //      is branching to :
            //  Vars:  [P0:LPartialEvaluatorDummy;!#0]
            //  Stack:
            val programClass = buildClass()
                .addMethod(AccessConstants.PUBLIC, "test", "()Ljava/lang/Object;", 50) {
                    it
                        .iconst_1()
                        .newarray(Instruction.ARRAY_T_INT.toInt())
                        .aload_0()
                        .iconst_0()
                        .iconst_5()
                        .iastore()
                        .areturn()
                }
                .programClass

            evaluateProgramClass(
                programClass,
                PartialEvaluator(
                    ParticularValueFactory(
                        DetailedArrayValueFactory(),
                        ParticularReferenceValueFactory(),
                    ),
                ),
                "test",
                "()Ljava/lang/Object;",
            )
        }

        "Exiting a monitor when no monitor was active" {
            // This is a low priority issue
            // Right now nor the PGA nor the `PartialEvaluator` tracks the entering and existing of monitors
            // It could throw an error as we are trying to exit a monitor that was never created / entered.
            val programClass = buildClass()
                .addMethod(AccessConstants.PUBLIC, "test", "()I", 50) {
                    it
                        .iconst_5()
                        .aload_0()
                        .monitorexit()
                        .ireturn()
                }
                .programClass

            evaluateProgramClass(
                programClass,
                PartialEvaluator.Builder.create().setPrettyPrinting().build(),
                "test",
                "()I",
            )
        }

        "Index out of bound" {
            // The following should be able to throw an error when accessing an array with an index that is out of range
            //  A distinction needs to be made, what do you know about the index? Do you know about the type? Value? Range?
            val programClass = buildClass()
                .addMethod(AccessConstants.PUBLIC, "test", "()Ljava/lang/Object;", 50) {
                    it
                        .iconst_1()
                        .newarray(Instruction.ARRAY_T_INT.toInt())
                        .dup()
                        .iconst_5()
                        .iconst_0()
                        .iastore()
                        .areturn()
                }
                .programClass

            val valueFac = ParticularValueFactory(DetailedArrayValueFactory())
            evaluateProgramClass(
                programClass,
                PartialEvaluator(valueFac, BasicInvocationUnit(valueFac), false),
                "test",
                "()Ljava/lang/Object;",
            )
        }
    }

    "Prints a warning when requested by the user" - {
        "Illegal static" {
            val programClass = buildClass()
                .addMethod(AccessConstants.PUBLIC, "test", "()V", 50) {
                    it
                        .getstatic("java.lang.System", "out", "bingbong")
                        .ldc("Hello World!")
                        .invokevirtual("java.io.PrintStream", "println", "(Ljava/lang/String;)void")
                        .return_()
                }
                .programClass

            evaluateProgramClass(
                programClass,
                PartialEvaluator.Builder.create().setPrettyPrinting().build(),
                "test",
                "()V",
            )
        }

        "getfield but the referenced field does not exist" {
            // `INT_NO_EXIST` is not an existing field but this is not an issue!
            // This is handled by the ClassReferenceInitializer (see commented lines).
            // It will print out a warning message about the non-existent link.
            val programClass = buildClass()
                .addMethod(AccessConstants.PUBLIC, "test", "()V", 50) {
                    it
                        .aload_0()
                        .getfield("PartialEvaluatorDummy", "INT_NO_EXIST", "I")
                        .istore_1()
                        .return_()
                }
                .programClass

            evaluateProgramClass(
                programClass,
                PartialEvaluator.Builder.create().setPrettyPrinting().build(),
                "test",
                "()V",
            )
        }
    }
})

// Helper function to not have to put this code in each test
fun buildClass(): ClassBuilder {
    return ClassBuilder(
        VersionConstants.CLASS_VERSION_1_8,
        AccessConstants.PUBLIC,
        "PartialEvaluatorDummy",
        ClassConstants.NAME_JAVA_LANG_OBJECT,
    )
}

// A little helper to avoid having to write this for each test
val evaluateProgramClass =
    { programClass: ProgramClass, partialEvaluator: PartialEvaluator, methodName: String, methodDescriptor: String ->
        programClass.accept(
            NamedMethodVisitor(
                methodName,
                methodDescriptor,
                AllAttributeVisitor(
                    AttributeNameFilter(Attribute.CODE, partialEvaluator),
                ),
            ),
        )
    }<|MERGE_RESOLUTION|>--- conflicted
+++ resolved
@@ -52,13 +52,8 @@
                 }
                 .programClass
 
-<<<<<<< HEAD
             val tracker = JsonPrinter()
-            val pe = PartialEvaluator.Builder.create().setStateTracker(tracker).build()
-=======
-            val tracker = DebugPrinter(true, true)
             val pe = PartialEvaluator.Builder.create().setPrettyPrinting().setStateTracker(tracker).build()
->>>>>>> ae0d3170
             shouldThrow<VariableEmptySlotException> {
                 evaluateProgramClass(
                     programClass,
