--- conflicted
+++ resolved
@@ -35,11 +35,8 @@
     public static int EMPTY_CODE_ATTRIBUTE              = 1_005;
     public static int STACK_TYPE                        = 1_006;
     public static int STACK_CATEGORY_ONE                = 1_007;
-<<<<<<< HEAD
+    public static int ARRAY_INDEX_OUT_OF_BOUND          = 1_008;
     public static int EXPECTED_ARRAY                    = 1_009;
-=======
-    public static int ARRAY_INDEX_OUT_OF_BOUND          = 1_008;
->>>>>>> 68c29d50
 
     /**
      * Private constructor to prevent instantiation of the class.
