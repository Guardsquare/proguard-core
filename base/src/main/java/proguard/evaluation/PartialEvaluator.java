--- conflicted
+++ resolved
@@ -41,13 +41,11 @@
 import proguard.evaluation.exception.EmptyCodeAttributeException;
 import proguard.evaluation.exception.ExcessiveComplexityException;
 import proguard.evaluation.exception.InstructionExceptionFormatter;
-<<<<<<< HEAD
 import proguard.evaluation.exception.StackGeneralizationException;
 import proguard.evaluation.exception.VariablesGeneralizationException;
-=======
+import proguard.evaluation.exception.InstructionExceptionFormatter;
 import proguard.evaluation.util.DebugPrinter;
 import proguard.evaluation.util.PartialEvaluatorStateTracker;
->>>>>>> 68c29d50
 import proguard.evaluation.value.BasicValueFactory;
 import proguard.evaluation.value.InstructionOffsetValue;
 import proguard.evaluation.value.Value;
@@ -258,28 +256,16 @@
     }
 
     public static class Builder {
-<<<<<<< HEAD
-        private ValueFactory                        valueFactory;
-        private InvocationUnit                      invocationUnit;
-        private boolean                             evaluateAllCode               = true;
+        private ValueFactory                      valueFactory;
+        private InvocationUnit                    invocationUnit;
+        private boolean                           evaluateAllCode               = true;
         private int                                 prettyInstructionBuffered     = 7;
         private InstructionVisitor                  extraInstructionVisitor;
         private BasicBranchUnit                     branchUnit;
         private BranchTargetFinder                  branchTargetFinder;
-        private java.util.Stack<MyInstructionBlock> callingInstructionBlockStack;
-        private int                                 stopAnalysisAfterNEvaluations = -1; // disabled by default
-=======
-        private ValueFactory                      valueFactory;
-        private InvocationUnit                    invocationUnit;
-        private boolean                           evaluateAllCode               = true;
-        private int                               prettyInstructionBuffered     = 7;
-        private InstructionVisitor                extraInstructionVisitor;
-        private BasicBranchUnit                   branchUnit;
-        private BranchTargetFinder                branchTargetFinder;
         private java.util.Stack<InstructionBlock> callingInstructionBlockStack;
         private int                               stopAnalysisAfterNEvaluations = -1; // disabled by default
         private PartialEvaluatorStateTracker      stateTracker;
->>>>>>> 68c29d50
 
         public static Builder create()
         {
@@ -328,31 +314,19 @@
 
         /**
          * Specifies how many instructions should be considered in the context of a pretty message.
-<<<<<<< HEAD
-         * When <= 0, no pretty printing is applied whether instruction exceptions are printed prettier.
-         */
-        public Builder setPrettyPrinting(int prettyInstructionBuffered) {
-=======
          * When <= 0, no pretty printing is applied.
          */
         public Builder setPrettyPrinting(int prettyInstructionBuffered)
         {
->>>>>>> 68c29d50
             this.prettyInstructionBuffered = prettyInstructionBuffered;
             return this;
         }
 
         /**
-<<<<<<< HEAD
-         * Specifies 7 instructions should be considered in the context of a pretty message.
-         */
-        public Builder setPrettyPrinting() {
-=======
          * Enable pretty printing with a default buffer size of 7.
          */
         public Builder setPrettyPrinting()
         {
->>>>>>> 68c29d50
             return this.setPrettyPrinting(7);
         }
 
@@ -859,11 +833,7 @@
                         method)
                 : null;
 
-<<<<<<< HEAD
-        if (DEBUG)
-=======
         if (stateTracker != null)
->>>>>>> 68c29d50
         {
              stateTracker.startInstructionBlock(clazz, method, codeAttribute, variables, stack, startOffset);
         }
@@ -892,37 +862,23 @@
 
                 if (maxOffset < instructionOffset)
                 {
-<<<<<<< HEAD
                     maxOffset=instructionOffset;
                 }
 
-                // Maintain a generalized local variable frame and stack at this
+                // Decode the instruction.
+                Instruction instruction = InstructionFactory.create(code, instructionOffset);
+
+                //Maintain a generalized local variable frame and stack at this
                 // instruction offset, before execution.
                 int evaluationCount=evaluationCounts[instructionOffset];
-=======
-                    maxOffset = instructionOffset;
-                }
-
-                // Decode the instruction.
-                Instruction instruction = InstructionFactory.create(code, instructionOffset);
-
-                // Maintain a generalized local variable frame and stack at this
-                // instruction offset, before execution.
-                int evaluationCount = evaluationCounts[instructionOffset];
->>>>>>> 68c29d50
                 if (evaluationCount == 0)
                 {
                     // First time we're passing by this instruction.
                     if (variablesBefore[instructionOffset] == null)
                     {
                         // There's not even a context at this index yet.
-<<<<<<< HEAD
                         variablesBefore[instructionOffset]=new TracedVariables(variables);
                         stacksBefore[instructionOffset]=new TracedStack(stack);
-=======
-                        variablesBefore[instructionOffset] = new TracedVariables(variables);
-                        stacksBefore[instructionOffset] = new TracedStack(stack);
->>>>>>> 68c29d50
                     }
                     else
                     {
@@ -933,21 +889,16 @@
 
                     // We'll execute in the generalized context, because it is
                     // the same as the current context.
-<<<<<<< HEAD
                     generalizedContexts[instructionOffset]=true;
-=======
-                    generalizedContexts[instructionOffset] = true;
->>>>>>> 68c29d50
                 }
                 else
                 {
                     // Merge in the current context.
-<<<<<<< HEAD
                     boolean variablesChanged;
                     boolean stackChanged;
                     try
                     {
-                        variablesChanged=variablesBefore[instructionOffset].generalize(variables, true);
+                        variablesChanged=variablesBefore[instructionOffset].generalize(variables, true);;
                     }
                     catch (IllegalArgumentException ex)
                     {
@@ -961,10 +912,6 @@
                     {
                         throw new StackGeneralizationException(ex, stacksBefore[instructionOffset], stack);
                     }
-=======
-                    boolean variablesChanged = variablesBefore[instructionOffset].generalize(variables, true);;
-                    boolean stackChanged = stacksBefore[instructionOffset].generalize(stack);
->>>>>>> 68c29d50
 
                     //System.out.println("GVars:  "+variablesBefore[instructionOffset]);
                     //System.out.println("GStack: "+stacksBefore[instructionOffset]);
@@ -974,12 +921,8 @@
                             !stackChanged &&
                             generalizedContexts[instructionOffset])
                     {
-<<<<<<< HEAD
-                        if (DEBUG) System.out.println("Repeated variables, stack, and branch targets");
-=======
                         if (stateTracker != null) stateTracker.skipInstructionBlock(clazz, method, instructionOffset,
                             instruction, variablesBefore[instructionOffset], stacksBefore[instructionOffset], evaluationCount);
->>>>>>> 68c29d50
 
                         break;
                     }
@@ -988,13 +931,8 @@
                     // of times.
                     if (evaluationCount >= GENERALIZE_AFTER_N_EVALUATIONS)
                     {
-<<<<<<< HEAD
-                        if (DEBUG)
-                            System.out.println("Generalizing current context after "+evaluationCount+" evaluations");
-=======
                         if (stateTracker != null) stateTracker.generalizeInstructionBlock(clazz, method, instructionOffset,
                                 instruction, variables, stack, evaluationCount);
->>>>>>> 68c29d50
 
                         if (stopAnalysisAfterNEvaluations != -1 && evaluationCount >= stopAnalysisAfterNEvaluations)
                         {
@@ -1009,20 +947,11 @@
                         stack.generalize(stacksBefore[instructionOffset]);
 
                         // We'll execute in the generalized context.
-<<<<<<< HEAD
                         generalizedContexts[instructionOffset]=true;
                     } else
                     {
                         // We'll execute in the current context.
                         generalizedContexts[instructionOffset]=false;
-=======
-                        generalizedContexts[instructionOffset] = true;
-                    }
-                    else
-                    {
-                        // We'll execute in the current context.
-                        generalizedContexts[instructionOffset] = false;
->>>>>>> 68c29d50
                     }
                 }
 
@@ -1030,31 +959,14 @@
                 evaluationCounts[instructionOffset]++;
 
                 // Remember this instruction's offset with any stored value.
-<<<<<<< HEAD
                 Value storeValue=new InstructionOffsetValue(instructionOffset);
                 variables.setProducerValue(storeValue);
                 stack.setProducerValue(storeValue);
 
-                // Decode the instruction.
-                Instruction instruction=InstructionFactory.create(code, instructionOffset);
-
-                // Reset the branch unit.
+                //  Reset the branch unit.
                 branchUnit.reset();
 
-                if (DEBUG)
-                {
-                    System.out.println(instruction.toString(clazz, instructionOffset));
-                }
-=======
-                Value storeValue = new InstructionOffsetValue(instructionOffset);
-                variables.setProducerValue(storeValue);
-                stack.setProducerValue(storeValue);
-
-                // Reset the branch unit.
-                branchUnit.reset();
-
                 if (stateTracker != null) stateTracker.startInstructionEvaluation(clazz, method, instructionOffset, instruction, variables, stack, evaluationCount);
->>>>>>> 68c29d50
 
                 if (extraInstructionVisitor != null)
                 {
@@ -1076,51 +988,25 @@
                             codeAttribute,
                             instructionOffset,
                             processor);
-<<<<<<< HEAD
                 } catch (RuntimeException ex)
                 {
-                    logger.error("Unexpected error while evaluating instruction:");
+                    // Fallback to the default exception formatter.
+                    if (formatter == null)
+                    {logger.error("Unexpected error while evaluating instruction:");
                     logger.error("  Class       = [{}]", clazz.getName());
                     logger.error("  Method      = [{}{}]", method.getName(clazz), method.getDescriptor(clazz));
                     logger.error("  Instruction = {}", instruction.toString(clazz, instructionOffset));
-                    logger.error("  Exception   = [{}] ({})", ex.getClass().getName(), ex.getMessage());
-=======
-                }
-                catch (RuntimeException ex)
-                {
-                    // Fallback to the default exception formatter.
-                    if (formatter == null)
-                    {
-                        logger.error("Unexpected error while evaluating instruction:");
-                        logger.error("  Class       = [{}]", clazz.getName());
-                        logger.error("  Method      = [{}{}]", method.getName(clazz), method.getDescriptor(clazz));
-                        logger.error("  Instruction = {}", instruction.toString(clazz, instructionOffset));
-                        logger.error("  Exception   = [{}] ({})", ex.getClass().getName(), ex.getMessage());
-                    }
-
->>>>>>> 68c29d50
+                    logger.error("  Exception   = [{}] ({})", ex.getClass().getName(), ex.getMessage());}
                     throw ex;
                 }
 
                 // Collect the branch targets from the branch unit.
-<<<<<<< HEAD
                 InstructionOffsetValue branchTargets=branchUnit.getTraceBranchTargets();
                 int branchTargetCount=branchTargets.instructionOffsetCount();
 
-                if (DEBUG)
-                {
-                    if (branchUnit.wasCalled())
-                    {
-                        System.out.println("     is branching to "+branchTargets);
-                    }
-                    if (branchTargetValues[instructionOffset] != null)
-                    {
-                        System.out.println("     has up till now been branching to "+branchTargetValues[instructionOffset]);
-                    }
-
-                    System.out.println(" Vars:  "+variables);
-                    System.out.println(" Stack: "+stack);
-                }
+                if (stateTracker != null)
+                    stateTracker.afterInstructionEvaluation(clazz, method, instructionOffset, instruction,
+                    variables, stack, branchUnit, branchTargets(instructionOffset));
 
                 // Maintain a generalized local variable frame and stack at this
                 // instruction offset, after execution.
@@ -1140,34 +1026,6 @@
                     }
                 } else
                 {
-=======
-                InstructionOffsetValue branchTargets = branchUnit.getTraceBranchTargets();
-                int branchTargetCount = branchTargets.instructionOffsetCount();
-
-                if (stateTracker != null) stateTracker.afterInstructionEvaluation(clazz, method, instructionOffset, instruction,
-                    variables, stack, branchUnit, branchTargets(instructionOffset));
-
-                // Maintain a generalized local variable frame and stack at this
-                // instruction offset, after execution.
-                if (evaluationCount == 0)
-                {
-                    // First time we're passing by this instruction.
-                    if (variablesAfter[instructionOffset] == null)
-                    {
-                        // There's not even a context at this index yet.
-                        variablesAfter[instructionOffset] = new TracedVariables(variables);
-                        stacksAfter[instructionOffset] = new TracedStack(stack);
-                    }
-                    else
-                    {
-                        // Reuse the context objects at this index.
-                        variablesAfter[instructionOffset].initialize(variables);
-                        stacksAfter[instructionOffset].copy(stack);
-                    }
-                }
-                else
-                {
->>>>>>> 68c29d50
                     // Merge in the current context.
                     variablesAfter[instructionOffset].generalize(variables, true);
                     stacksAfter[instructionOffset].generalize(stack);
@@ -1177,17 +1035,12 @@
                 if (branchUnit.wasCalled())
                 {
                     // Accumulate the branch targets at this offset.
-<<<<<<< HEAD
                     branchTargetValues[instructionOffset]=branchTargetValues[instructionOffset] == null ?
-=======
-                    branchTargetValues[instructionOffset] = branchTargetValues[instructionOffset] == null ?
->>>>>>> 68c29d50
                             branchTargets :
                             branchTargetValues[instructionOffset].generalize(branchTargets);
 
                     // Are there no branch targets at all?
                     if (branchTargetCount == 0)
-<<<<<<< HEAD
                     {
                         // Exit from this code block.
                         break;
@@ -1209,8 +1062,9 @@
                         // Push them on the execution stack and exit from this block.
                         for (int index=0; index < branchTargetCount; index++)
                         {
-                            if (DEBUG)
-                                System.out.println("Pushing alternative branch #"+index+" out of "+branchTargetCount+", from ["+instructionOffset+"] to ["+branchTargets.instructionOffset(index)+"]");
+                            if (stateTracker != null)  stateTracker.registerAlternativeBranch(clazz, method,
+                                instructionOffset,  instruction, variables, stack,
+                                index, branchTargetCount, branchTargets.instructionOffset(index));
 
                             pushInstructionBlock(new TracedVariables(variables),
                                     new TracedStack(stack),
@@ -1220,8 +1074,7 @@
                         break;
                     }
 
-                    if (DEBUG)
-                        System.out.println("Definite branch from ["+instructionOffset+"] to ["+branchTargets.instructionOffset(0)+"]");
+                    if (stateTracker != null) stateTracker.definitiveBranch(clazz, method, instructionOffset, instruction, variables, stack, branchTargets);
 
                     // Continue at the definite branch target.
                     instructionOffset=branchTargets.instructionOffset(0);
@@ -1248,73 +1101,7 @@
                 {
                     // Let the partial evaluator that has called the subroutine
                     // handle the evaluation after the return.
-=======
-                    {
-                        // Exit from this code block.
-                        break;
-                    }
-
-                    // Accumulate the branch origins at the branch target offsets.
-                    InstructionOffsetValue instructionOffsetValue = new InstructionOffsetValue(instructionOffset);
-                    for (int index = 0; index < branchTargetCount; index++)
-                    {
-                        int branchTarget = branchTargets.instructionOffset(index);
-                        branchOriginValues[branchTarget] = branchOriginValues[branchTarget] == null ?
-                                instructionOffsetValue :
-                                branchOriginValues[branchTarget].generalize(instructionOffsetValue);
-                    }
-
-                    // Are there multiple branch targets?
-                    if (branchTargetCount > 1)
-                    {
-                        // Push them on the execution stack and exit from this block.
-                        for (int index = 0; index < branchTargetCount; index++)
-                        {
-                            if (stateTracker != null)  stateTracker.registerAlternativeBranch(clazz, method,
-                                instructionOffset,  instruction, variables, stack,
-                                index, branchTargetCount, branchTargets.instructionOffset(index));
-
-                            pushInstructionBlock(new TracedVariables(variables),
-                                    new TracedStack(stack),
-                                    branchTargets.instructionOffset(index));
-                        }
-
-                        break;
-                    }
-
-                    if (stateTracker != null) stateTracker.definitiveBranch(clazz, method, instructionOffset, instruction, variables, stack, branchTargets);
-
-                    // Continue at the definite branch target.
-                    instructionOffset = branchTargets.instructionOffset(0);
-                }
-                else
-                {
-                    // Just continue with the next instruction.
-                    instructionOffset += instruction.length(instructionOffset);
-                }
-
-                // Is this a subroutine invocation?
-                if (instruction.opcode == Instruction.OP_JSR ||
-                        instruction.opcode == Instruction.OP_JSR_W)
-                {
-                    // Evaluate the subroutine in another partial evaluator.
-                    evaluateSubroutine(clazz,
-                            method,
-                            codeAttribute,
-                            variables,
-                            stack,
-                            instructionOffset);
-
-                    break;
-                }
-                else if (instruction.opcode == Instruction.OP_RET)
-                {
-                    // Let the partial evaluator that has called the subroutine
-                    // handle the evaluation after the return.
-                    if (stateTracker != null) stateTracker.registerSubroutineReturn(clazz, method, instructionOffset, variables, stack);
-
->>>>>>> 68c29d50
-                    pushCallingInstructionBlock(new TracedVariables(variables),
+                    if (stateTracker != null) stateTracker.registerSubroutineReturn(clazz, method, instructionOffset, variables, stack);pushCallingInstructionBlock(new TracedVariables(variables),
                             new TracedStack(stack),
                             instructionOffset);
                     break;
@@ -1324,11 +1111,7 @@
             {
                 if (formatter != null)
                 {
-<<<<<<< HEAD
-                    formatter.printException(ex);
-=======
                     formatter.printException(ex, variablesBefore[instructionOffset], stacksBefore[instructionOffset]);
->>>>>>> 68c29d50
                 }
                 throw ex;
             }
