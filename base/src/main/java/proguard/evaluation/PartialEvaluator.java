/*
 * ProGuardCORE -- library to process Java bytecode.
 *
 * Copyright (c) 2002-2020 Guardsquare NV
 *
 * Licensed under the Apache License, Version 2.0 (the "License");
 * you may not use this file except in compliance with the License.
 * You may obtain a copy of the License at
 *
 *      http://www.apache.org/licenses/LICENSE-2.0
 *
 * Unless required by applicable law or agreed to in writing, software
 * distributed under the License is distributed on an "AS IS" BASIS,
 * WITHOUT WARRANTIES OR CONDITIONS OF ANY KIND, either express or implied.
 * See the License for the specific language governing permissions and
 * limitations under the License.
 */
package proguard.evaluation;

import org.apache.logging.log4j.LogManager;
import org.apache.logging.log4j.Logger;
import proguard.classfile.Clazz;
import proguard.classfile.Method;
import proguard.classfile.attribute.Attribute;
import proguard.classfile.attribute.CodeAttribute;
import proguard.classfile.attribute.ExceptionInfo;
import proguard.classfile.attribute.visitor.AttributeVisitor;
import proguard.classfile.attribute.visitor.ExceptionInfoVisitor;
import proguard.classfile.editor.ClassEstimates;
import proguard.classfile.instruction.BranchInstruction;
import proguard.classfile.instruction.ConstantInstruction;
import proguard.classfile.instruction.Instruction;
import proguard.classfile.instruction.InstructionFactory;
import proguard.classfile.instruction.LookUpSwitchInstruction;
import proguard.classfile.instruction.SimpleInstruction;
import proguard.classfile.instruction.TableSwitchInstruction;
import proguard.classfile.instruction.VariableInstruction;
import proguard.classfile.instruction.visitor.InstructionVisitor;
import proguard.classfile.util.BranchTargetFinder;
import proguard.classfile.visitor.ExceptionHandlerFilter;
import proguard.evaluation.exception.EmptyCodeAttributeException;
import proguard.evaluation.exception.ExcessiveComplexityException;
import proguard.evaluation.stateTrackers.HumanPrinter;
import proguard.evaluation.stateTrackers.PartialEvaluatorStateTracker;
import proguard.evaluation.value.BasicValueFactory;
import proguard.evaluation.value.InstructionOffsetValue;
import proguard.evaluation.value.Value;
import proguard.evaluation.value.ValueFactory;

import java.util.Arrays;

/**
 * This {@link AttributeVisitor} performs partial evaluation on the code attributes
 * that it visits.
 *
 * @author Eric Lafortune
 */
public class PartialEvaluator
implements   AttributeVisitor,
             ExceptionInfoVisitor
{
    //*
    private static final boolean DEBUG         = false;
    private static final boolean DEBUG_RESULTS = false;
    /*/
    public static boolean DEBUG         = System.getProperty("pe") != null;
    public static boolean DEBUG_RESULTS = DEBUG;
    //*/

    private final static Logger logger = LogManager.getLogger(PartialEvaluator.class);

    // The analysis will generalize stack/vars after visiting an instruction this many times.
    private static final int GENERALIZE_AFTER_N_EVALUATIONS = 5;
    // If the analysis visits an instruction this many times (this can happen e.g. for big switches),
    // the analysis of this method is forcibly stopped and a ExcessiveComplexityException is thrown.
    // By default (value set to -1), the analysis is not forcibly stopped.
    private int              stopAnalysisAfterNEvaluations  = -1;

    public static final int NONE            = -2;
    public static final int AT_METHOD_ENTRY = -1;
    public static final int AT_CATCH_ENTRY  = -1;

    private final ValueFactory       valueFactory;
    private final InvocationUnit     invocationUnit;
    private final boolean            evaluateAllCode;
    private final InstructionVisitor extraInstructionVisitor;

    private InstructionOffsetValue[]        branchOriginValues  = new InstructionOffsetValue[ClassEstimates.TYPICAL_CODE_LENGTH];
    private InstructionOffsetValue[]        branchTargetValues  = new InstructionOffsetValue[ClassEstimates.TYPICAL_CODE_LENGTH];
    private TracedVariables[]               variablesBefore     = new TracedVariables[ClassEstimates.TYPICAL_CODE_LENGTH];
    private TracedStack[]                   stacksBefore        = new TracedStack[ClassEstimates.TYPICAL_CODE_LENGTH];
    private TracedVariables[]               variablesAfter      = new TracedVariables[ClassEstimates.TYPICAL_CODE_LENGTH];
    private TracedStack[]                   stacksAfter         = new TracedStack[ClassEstimates.TYPICAL_CODE_LENGTH];
    private boolean[]                       generalizedContexts = new boolean[ClassEstimates.TYPICAL_CODE_LENGTH];
    private int[]                           evaluationCounts    = new int[ClassEstimates.TYPICAL_CODE_LENGTH];
    private boolean                         evaluateExceptions;
    private int                             codeLength;
    private PartialEvaluatorStateTracker    stateTracker;

    private final BasicBranchUnit    branchUnit;
    private final BranchTargetFinder branchTargetFinder;

<<<<<<< HEAD
    private final java.util.Stack<InstructionBlockDTO> callingInstructionBlockStack;
    private final java.util.Stack<InstructionBlockDTO> instructionBlockStack = new java.util.Stack<>();
=======
    private final java.util.Stack<InstructionBlock> callingInstructionBlockStack;
    private final java.util.Stack<InstructionBlock> instructionBlockStack = new java.util.Stack<>();
>>>>>>> 7d80e83e


    /**
     * Creates a simple PartialEvaluator.
     */
    public PartialEvaluator()
    {
        this(new BasicValueFactory());
    }


    /**
     * Creates a new PartialEvaluator.
     * @param valueFactory    the value factory that will create all values
     *                        during evaluation.
     */
    public PartialEvaluator(ValueFactory valueFactory)
    {
        this(valueFactory,
             new BasicInvocationUnit(valueFactory),
             true);
    }


    /**
     * Creates a new PartialEvaluator.
     * @param valueFactory    the value factory that will create all values
     *                        during the evaluation.
     * @param invocationUnit  the invocation unit that will handle all
     *                        communication with other fields and methods.
     * @param evaluateAllCode a flag that specifies whether all casts, branch
     *                        targets, and exception handlers should be
     *                        evaluated, even if they are unnecessary or
     *                        unreachable.
     */
    public PartialEvaluator(ValueFactory   valueFactory,
                            InvocationUnit invocationUnit,
                            boolean        evaluateAllCode)
    {
        this(valueFactory,
             invocationUnit,
             evaluateAllCode,
             null);
    }


    /**
     * Creates a new PartialEvaluator.
     * @param valueFactory            the value factory that will create all
     *                                values during the evaluation.
     * @param invocationUnit          the invocation unit that will handle all
     *                                communication with other fields and
     *                                methods.
     * @param evaluateAllCode         a flag that specifies whether all branch
     *                                targets and exception handlers should be
     *                                evaluated, even if they are unreachable.
     * @param extraInstructionVisitor an optional extra visitor for all
     *                                instructions right before they are
     *                                executed.
     */
    public PartialEvaluator(ValueFactory       valueFactory,
                            InvocationUnit     invocationUnit,
                            boolean            evaluateAllCode,
                            InstructionVisitor extraInstructionVisitor)
    {
        this(valueFactory,
             invocationUnit,
             evaluateAllCode,
             extraInstructionVisitor,
             evaluateAllCode ?
                 new BasicBranchUnit() :
                 new TracedBranchUnit(),
             new BranchTargetFinder(),
             null);
    }


    /**
     * Creates a new PartialEvaluator, based on an existing one.
     * @param partialEvaluator the subroutine calling partial evaluator.
     */
    private PartialEvaluator(PartialEvaluator partialEvaluator)
    {
        this(partialEvaluator.valueFactory,
             partialEvaluator.invocationUnit,
             partialEvaluator.evaluateAllCode,
             partialEvaluator.extraInstructionVisitor,
             partialEvaluator.branchUnit,
             partialEvaluator.branchTargetFinder,
             partialEvaluator.instructionBlockStack);
    }


    /**
     * Creates a new PartialEvaluator.
     * @param valueFactory                 the value factory that will create
     *                                     all values during evaluation.
     * @param invocationUnit               the invocation unit that will handle
     *                                     all communication with other fields
     *                                     and methods.
     * @param evaluateAllCode              a flag that specifies whether all
     *                                     casts, branch targets, and exception
     *                                     handlers should be evaluated, even
     *                                     if they are unnecessary or
     *                                     unreachable.
     * @param branchUnit                   the branch unit that will handle all
     *                                     branches.
     * @param branchTargetFinder           the utility class that will find all
     *                                     branches.
     * @param callingInstructionBlockStack the stack of instruction blocks to
     *                                     be evaluated
     */
    private PartialEvaluator(ValueFactory                        valueFactory,
                             InvocationUnit                      invocationUnit,
                             boolean                             evaluateAllCode,
                             InstructionVisitor                  extraInstructionVisitor,
                             BasicBranchUnit                     branchUnit,
                             BranchTargetFinder                  branchTargetFinder,
<<<<<<< HEAD
                             java.util.Stack<InstructionBlockDTO> callingInstructionBlockStack)
=======
                             java.util.Stack<InstructionBlock> callingInstructionBlockStack)
>>>>>>> 7d80e83e
    {
        this.valueFactory                 = valueFactory;
        this.invocationUnit               = invocationUnit;
        this.evaluateAllCode              = evaluateAllCode;
        this.extraInstructionVisitor      = extraInstructionVisitor;
        this.branchUnit                   = branchUnit;
        this.branchTargetFinder           = branchTargetFinder;
        this.callingInstructionBlockStack = callingInstructionBlockStack == null ?
            this.instructionBlockStack :
            callingInstructionBlockStack;
        if (DEBUG || DEBUG_RESULTS)
        {
            this.stateTracker = new HumanPrinter(DEBUG, DEBUG_RESULTS);
        }
    }

    /**
     * Builds this PartialEvaluator using the (partly) filled Builder.
     */
    private PartialEvaluator(Builder builder)
    {
        this.valueFactory                 = builder.valueFactory == null ? new BasicValueFactory(): builder.valueFactory;
        this.invocationUnit               = builder.invocationUnit == null ? new BasicInvocationUnit(valueFactory) : builder.invocationUnit;
        this.evaluateAllCode              = builder.evaluateAllCode;
        this.extraInstructionVisitor      = builder.extraInstructionVisitor;
        this.branchUnit                   = builder.branchUnit == null ? ( evaluateAllCode ?
                                                                           new BasicBranchUnit() :
                                                                           new TracedBranchUnit())
                                                                        : builder.branchUnit;
        this.branchTargetFinder           = builder.branchTargetFinder == null ? new BranchTargetFinder() : builder.branchTargetFinder;
        this.callingInstructionBlockStack = builder.callingInstructionBlockStack == null ? this.instructionBlockStack : builder.callingInstructionBlockStack;
        this.stopAnalysisAfterNEvaluations = builder.stopAnalysisAfterNEvaluations;
<<<<<<< HEAD
        if (builder.stateTracker == null && (DEBUG || DEBUG_RESULTS)) {
            this.stateTracker              = new HumanPrinter(DEBUG, DEBUG_RESULTS);
        } else
=======
        if (builder.stateTracker == null && (DEBUG || DEBUG_RESULTS))
        {
            this.stateTracker              = new HumanPrinter(DEBUG, DEBUG_RESULTS);
        }
        else
>>>>>>> 7d80e83e
        {
            this.stateTracker              = builder.stateTracker;
        }
    }

    public static class Builder {
        private ValueFactory                        valueFactory;
        private InvocationUnit                      invocationUnit;
        private boolean                             evaluateAllCode               = true;
        private InstructionVisitor                  extraInstructionVisitor;
        private BasicBranchUnit                     branchUnit;
        private BranchTargetFinder                  branchTargetFinder;
<<<<<<< HEAD
        private java.util.Stack<InstructionBlockDTO> callingInstructionBlockStack;
=======
        private java.util.Stack<InstructionBlock> callingInstructionBlockStack;
>>>>>>> 7d80e83e
        private int                                 stopAnalysisAfterNEvaluations = -1; // disabled by default
        private PartialEvaluatorStateTracker        stateTracker;

        public static Builder create()
        {
            return new Builder();
        }
        private Builder() {}

        public PartialEvaluator build()
        {
            return new PartialEvaluator(this);
        }

<<<<<<< HEAD
        public Builder setStateTracker(PartialEvaluatorStateTracker stateTracker) {
=======
        public Builder setStateTracker(PartialEvaluatorStateTracker stateTracker)
        {
>>>>>>> 7d80e83e
            this.stateTracker = stateTracker;
            return this;
        }

        /**
         * the value factory that will create all values during evaluation.
         */
        public Builder setValueFactory(ValueFactory valueFactory)
        {
            this.valueFactory = valueFactory;
            return this;
        }

        /**
         * The invocation unit that will handle all communication with other fields and methods.
         */
        public Builder setInvocationUnit(InvocationUnit invocationUnit)
        {
            this.invocationUnit = invocationUnit;
            return this;
        }

        /**
         * Specifies whether all casts, branch targets, and exceptionhandlers should be evaluated,
         * even if they are unnecessary or unreachable.
         */
        public Builder setEvaluateAllCode(boolean evaluateAllCode)
        {
            this.evaluateAllCode = evaluateAllCode;
            return this;
        }

        /**
         *  an optional extra visitor for all instructions right before they are executed.
         */
        public Builder setExtraInstructionVisitor(InstructionVisitor extraInstructionVisitor)
        {
            this.extraInstructionVisitor = extraInstructionVisitor;
            return this;
        }

        /**
         * The branch unit that will handle all branches.
         */
        public Builder setBranchUnit(BasicBranchUnit branchUnit)
        {
            this.branchUnit = branchUnit;
            return this;
        }

        /**
         *  The utility class that will find all branches.
         */
        public Builder setBranchTargetFinder(BranchTargetFinder branchTargetFinder)
        {
            this.branchTargetFinder = branchTargetFinder;
            return this;
        }

        /**
         * the stack of instruction blocks to be evaluated.
         */
<<<<<<< HEAD
        public Builder setCallingInstructionBlockStack(java.util.Stack<InstructionBlockDTO> callingInstructionBlockStack)
=======
        public Builder setCallingInstructionBlockStack(java.util.Stack<InstructionBlock> callingInstructionBlockStack)
>>>>>>> 7d80e83e
        {
            this.callingInstructionBlockStack = callingInstructionBlockStack;
            return this;
        }

        /**
         * The analysis of one method will forcibly stop (throwing a ExcessiveComplexityException)
         * after this many evaluations of a single instruction.
         */
        public Builder stopAnalysisAfterNEvaluations(int stopAnalysisAfterNEvaluations)
        {
            this.stopAnalysisAfterNEvaluations = stopAnalysisAfterNEvaluations;
            return this;
        }
    }


    // Implementations for AttributeVisitor.

    public void visitAnyAttribute(Clazz clazz, Attribute attribute) {}


    public void visitCodeAttribute(Clazz clazz, Method method, CodeAttribute codeAttribute)
    {
//        DEBUG = DEBUG_RESULTS =
//            clazz.getName().equals("abc/Def") &&
//            method.getName(clazz).equals("abc");

        // TODO: Remove this when the partial evaluator has stabilized.
        // Catch any unexpected exceptions from the actual visiting method.
        try
        {
            // Process the code.
            visitCodeAttribute0(clazz, method, codeAttribute);
        }
        catch (RuntimeException ex)
        {
            logger.error("Unexpected error while performing partial evaluation:");
            logger.error("  Class       = [{}]", clazz.getName());
            logger.error("  Method      = [{}{}]", method.getName(clazz), method.getDescriptor(clazz));
            logger.error("  Exception   = [{}] ({})", ex.getClass().getName(), ex.getMessage());

            if (stateTracker != null) stateTracker.registerException(clazz, method, codeAttribute, this, ex);

            throw ex;
        }
    }


    public void visitCodeAttribute0(Clazz clazz, Method method, CodeAttribute codeAttribute)
    {
        // Evaluate the instructions, starting at the entry point.

        // Empty code attribute, do not analyze
        if (codeAttribute.code.length == 0)
        {
            throw new EmptyCodeAttributeException("Empty code attribute found during partial evaluation");
        }
        // Reuse the existing variables and stack objects, ensuring the right size.
        TracedVariables variables = new TracedVariables(codeAttribute.u2maxLocals);
        TracedStack     stack     = new TracedStack(codeAttribute.u2maxStack);

        // Initialize the reusable arrays and variables.
        initializeArrays(codeAttribute);
        initializeParameters(clazz, method, codeAttribute, variables);

        if (stateTracker != null) stateTracker.startCodeAttribute(clazz, method, codeAttribute, variables);

        // Reset stacks.
        instructionBlockStack.clear();
        callingInstructionBlockStack.clear();

        // Find all instruction offsets,...
        codeAttribute.accept(clazz, method, branchTargetFinder);

        // Start executing the first instruction block.
        evaluateInstructionBlockAndExceptionHandlers(clazz,
                                                     method,
                                                     codeAttribute,
                                                     variables,
                                                     stack,
                                                     0,
                                                     codeAttribute.u4codeLength);

        if (stateTracker != null) stateTracker.evaluationResults(clazz, method, codeAttribute, this);
    }


    /**
     * Returns whether a block of instructions is ever used.
     */
    public boolean isTraced(int startOffset, int endOffset)
    {
        for (int index = startOffset; index < endOffset; index++)
        {
            if (isTraced(index))
            {
                return true;
            }
        }

        return false;
    }


    /**
     * Returns whether the instruction at the given offset has ever been
     * executed during the partial evaluation.
     */
    public boolean isTraced(int instructionOffset)
    {
        return evaluationCounts[instructionOffset] > 0;
    }


    /**
     * Returns whether there is an instruction at the given offset.
     */
    public boolean isInstruction(int instructionOffset)
    {
        return branchTargetFinder.isInstruction(instructionOffset);
    }


    /**
     * Returns whether the instruction at the given offset is the target of
     * any kind.
     */
    public boolean isTarget(int instructionOffset)
    {
        return branchTargetFinder.isTarget(instructionOffset);
    }


    /**
     * Returns whether the instruction at the given offset is the origin of a
     * branch instruction.
     */
    public boolean isBranchOrigin(int instructionOffset)
    {
        return branchTargetFinder.isBranchOrigin(instructionOffset);
    }


    /**
     * Returns whether the instruction at the given offset is the target of a
     * branch instruction.
     */
    public boolean isBranchTarget(int instructionOffset)
    {
        return branchTargetFinder.isBranchTarget(instructionOffset);
    }


    /**
     * Returns whether the instruction at the given offset is the target of a
     * branch instruction or an exception.
     */
    public boolean isBranchOrExceptionTarget(int instructionOffset)
    {
        return branchTargetFinder.isBranchTarget(instructionOffset) ||
               branchTargetFinder.isExceptionHandler(instructionOffset);
    }


    /**
     * Returns whether the instruction at the given offset is the start of
     * an exception handler.
     */
    public boolean isExceptionHandler(int instructionOffset)
    {
        return branchTargetFinder.isExceptionHandler(instructionOffset);
    }


    /**
     * Returns whether the instruction at the given offset is the start of a
     * subroutine.
     */
    public boolean isSubroutineStart(int instructionOffset)
    {
        return branchTargetFinder.isSubroutineStart(instructionOffset);
    }


    /**
     * Returns whether the instruction at the given offset is a subroutine
     * invocation.
     */
    public boolean isSubroutineInvocation(int instructionOffset)
    {
        return branchTargetFinder.isSubroutineInvocation(instructionOffset);
    }


    /**
     * Returns whether the instruction at the given offset is part of a
     * subroutine.
     */
    public boolean isSubroutine(int instructionOffset)
    {
        return branchTargetFinder.isSubroutine(instructionOffset);
    }


    /**
     * Returns whether the subroutine at the given offset is ever returning
     * by means of a regular 'ret' instruction.
     */
    public boolean isSubroutineReturning(int instructionOffset)
    {
        return branchTargetFinder.isSubroutineReturning(instructionOffset);
    }


    /**
     * Returns the offset after the subroutine that starts at the given
     * offset.
     */
    public int subroutineEnd(int instructionOffset)
    {
        return branchTargetFinder.subroutineEnd(instructionOffset);
    }


//    /**
//     * Returns the instruction offset at which the object instance that is
//     * created at the given 'new' instruction offset is initialized, or
//     * <code>NONE</code> if it is not being created.
//     */
//    public int initializationOffset(int instructionOffset)
//    {
//        return branchTargetFinder.initializationOffset(instructionOffset);
//    }


//    /**
//     * Returns whether the method is an instance initializer.
//     */
//    public boolean isInitializer()
//    {
//        return branchTargetFinder.isInitializer();
//    }


//    /**
//     * Returns the instruction offset at which this initializer is calling
//     * the "super" or "this" initializer method, or <code>NONE</code> if it is
//     * not an initializer.
//     */
//    public int superInitializationOffset()
//    {
//        return branchTargetFinder.superInitializationOffset();
//    }


    /**
     * Returns whether the instruction at the given offset creates a new,
     * uninitialized instance.
     */
    public boolean isCreation(int offset)
    {
        return branchTargetFinder.isCreation(offset);
    }


    /**
     * Returns whether the instruction at the given offset is the special
     * invocation of an instance initializer.
     */
    public boolean isInitializer(int offset)
    {
        return branchTargetFinder.isInitializer(offset);
    }


    /**
     * Returns the variables before execution of the instruction at the given
     * offset.
     */
    public TracedVariables getVariablesBefore(int instructionOffset)
    {
        return variablesBefore[instructionOffset];
    }


    /**
     * Returns the variables after execution of the instruction at the given
     * offset.
     */
    public TracedVariables getVariablesAfter(int instructionOffset)
    {
        return variablesAfter[instructionOffset];
    }


    /**
     * Returns the stack before execution of the instruction at the given
     * offset.
     */
    public TracedStack getStackBefore(int instructionOffset)
    {
        return stacksBefore[instructionOffset];
    }


    /**
     * Returns the stack after execution of the instruction at the given
     * offset.
     */
    public TracedStack getStackAfter(int instructionOffset)
    {
        return stacksAfter[instructionOffset];
    }


    /**
     * Returns the instruction offsets that branch to the given instruction
     * offset.
     */
    public InstructionOffsetValue branchOrigins(int instructionOffset)
    {
        return branchOriginValues[instructionOffset];
    }


    /**
     * Returns the instruction offsets to which the given instruction offset
     * branches.
     */
    public InstructionOffsetValue branchTargets(int instructionOffset)
    {
        return branchTargetValues[instructionOffset];
    }


    /**
     * Returns a filtering version of the given instruction visitor that only
     * visits traced instructions.
     */
    public InstructionVisitor tracedInstructionFilter(InstructionVisitor instructionVisitor)
    {
        return tracedInstructionFilter(true, instructionVisitor);
    }


    /**
     * Returns a filtering version of the given instruction visitor that only
     * visits traced or untraced instructions.
     */
    public InstructionVisitor tracedInstructionFilter(boolean            traced,
                                                      InstructionVisitor instructionVisitor)
    {
        return new MyTracedInstructionFilter(traced, instructionVisitor);
    }


    // Utility methods to evaluate instruction blocks.

    /**
     * Pushes block of instructions to be executed in the calling partial
     * evaluator.
     */
    private void pushCallingInstructionBlock(TracedVariables variables,
                                             TracedStack     stack,
                                             int             startOffset)
    {
<<<<<<< HEAD
        callingInstructionBlockStack.push(new InstructionBlockDTO(variables,
=======
        callingInstructionBlockStack.push(new InstructionBlock(variables,
>>>>>>> 7d80e83e
                                                                 stack,
                                                                 startOffset));
    }


    /**
     * Pushes block of instructions to be executed in this partial evaluator.
     */
    private void pushInstructionBlock(TracedVariables variables,
                                      TracedStack     stack,
                                      int             startOffset)
    {
<<<<<<< HEAD
        instructionBlockStack.push(new InstructionBlockDTO(variables,
=======
        instructionBlockStack.push(new InstructionBlock(variables,
>>>>>>> 7d80e83e
                                                          stack,
                                                          startOffset));
    }


    /**
     * Evaluates the instruction block and the exception handlers covering the
     * given instruction range in the given code.
     */
    private void evaluateInstructionBlockAndExceptionHandlers(Clazz           clazz,
                                                              Method          method,
                                                              CodeAttribute   codeAttribute,
                                                              TracedVariables variables,
                                                              TracedStack     stack,
                                                              int             startOffset,
                                                              int             endOffset)
    {
        evaluateInstructionBlock(clazz,
                                 method,
                                 codeAttribute,
                                 variables,
                                 stack,
                                 startOffset);

        evaluateExceptionHandlers(clazz,
                                  method,
                                  codeAttribute,
                                  startOffset,
                                  endOffset);
    }


    /**
     * Evaluates a block of instructions, starting at the given offset and ending
     * at a branch instruction, a return instruction, or a throw instruction.
     */
    private void evaluateInstructionBlock(Clazz           clazz,
                                          Method          method,
                                          CodeAttribute   codeAttribute,
                                          TracedVariables variables,
                                          TracedStack     stack,
                                          int             startOffset)
    {
        // Execute the initial instruction block.
        evaluateSingleInstructionBlock(clazz,
                                       method,
                                       codeAttribute,
                                       variables,
                                       stack,
                                       startOffset);

        // Execute all resulting instruction blocks on the execution stack.
        while (!instructionBlockStack.empty())
        {
            if (stateTracker != null) stateTracker.startBranchCodeBlockEvaluation(instructionBlockStack);

<<<<<<< HEAD
            InstructionBlockDTO instructionBlock = instructionBlockStack.pop();
=======
            InstructionBlock instructionBlock = instructionBlockStack.pop();
>>>>>>> 7d80e83e

            evaluateSingleInstructionBlock(clazz,
                                           method,
                                           codeAttribute,
                                           instructionBlock.variables,
                                           instructionBlock.stack,
                                           instructionBlock.startOffset);
        }
    }


    /**
     * Evaluates a block of instructions, starting at the given offset and ending
     * at a branch instruction, a return instruction, or a throw instruction.
     * Instruction blocks that are to be evaluated as a result are pushed on
     * the given stack.
     */
    private void evaluateSingleInstructionBlock(Clazz            clazz,
                                                Method           method,
                                                CodeAttribute    codeAttribute,
                                                TracedVariables  variables,
                                                TracedStack      stack,
                                                int              startOffset)
    {
        byte[] code = codeAttribute.code;

        if (stateTracker != null)
        {
             stateTracker.startInstructionBlock(clazz, method, codeAttribute, variables, stack, startOffset);
        }

        Processor processor = new Processor(variables,
                                            stack,
                                            valueFactory,
                                            branchUnit,
                                            invocationUnit,
                                            evaluateAllCode);

        int instructionOffset = startOffset;

        int maxOffset = startOffset;

        // Evaluate the subsequent instructions.
        while (true)
        {
            if (maxOffset < instructionOffset)
            {
                maxOffset = instructionOffset;
            }

            // Decode the instruction.
            Instruction instruction = InstructionFactory.create(code, instructionOffset);

            // Maintain a generalized local variable frame and stack at this
            // instruction offset, before execution.
            int evaluationCount = evaluationCounts[instructionOffset];
            if (evaluationCount == 0)
            {
                // First time we're passing by this instruction.
                if (variablesBefore[instructionOffset] == null)
                {
                    // There's not even a context at this index yet.
                    variablesBefore[instructionOffset] = new TracedVariables(variables);
                    stacksBefore[instructionOffset]    = new TracedStack(stack);
                }
                else
                {
                    // Reuse the context objects at this index.
                    variablesBefore[instructionOffset].initialize(variables);
                    stacksBefore[instructionOffset].copy(stack);
                }

                // We'll execute in the generalized context, because it is
                // the same as the current context.
                generalizedContexts[instructionOffset] = true;
            }
            else
            {
                // Merge in the current context.
                boolean variablesChanged = variablesBefore[instructionOffset].generalize(variables, true);
                boolean stackChanged     = stacksBefore[instructionOffset].generalize(stack);

                //System.out.println("GVars:  "+variablesBefore[instructionOffset]);
                //System.out.println("GStack: "+stacksBefore[instructionOffset]);

                // Bail out if the current context is the same as last time.
                if (!variablesChanged &&
                    !stackChanged     &&
                    generalizedContexts[instructionOffset])
                {
                    if (stateTracker != null) stateTracker.skipInstructionBlock(clazz, method, instructionOffset,
                            instruction, variablesBefore[instructionOffset], stacksBefore[instructionOffset]);

                    break;
                }

                // See if this instruction has been evaluated an excessive number
                // of times.
                if (evaluationCount >= GENERALIZE_AFTER_N_EVALUATIONS)
                {
                    if (stateTracker != null) stateTracker.generalizeInstructionBlock(clazz, method, instructionOffset, instruction, variables, stack, evaluationCount);

                    if (stopAnalysisAfterNEvaluations != -1 && evaluationCount >= stopAnalysisAfterNEvaluations)
                    {
                        throw new ExcessiveComplexityException("Stopping evaluation after " + evaluationCount + " evaluations.");
                    }

                    // Continue, but generalize the current context.
                    // Note that the most recent variable values have to remain
                    // last in the generalizations, for the sake of the ret
                    // instruction.
                    variables.generalize(variablesBefore[instructionOffset], false);
                    stack.generalize(stacksBefore[instructionOffset]);

                    // We'll execute in the generalized context.
                    generalizedContexts[instructionOffset] = true;
                }
                else
                {
                    // We'll execute in the current context.
                    generalizedContexts[instructionOffset] = false;
                }
            }

            // We'll evaluate this instruction.
            evaluationCounts[instructionOffset]++;

            // Remember this instruction's offset with any stored value.
            Value storeValue = new InstructionOffsetValue(instructionOffset);
            variables.setProducerValue(storeValue);
            stack.setProducerValue(storeValue);

            // Reset the branch unit.
            branchUnit.reset();

            if (stateTracker != null) stateTracker.startInstructionEvaluation(clazz, method, instructionOffset, instruction, variables, stack);

            if (extraInstructionVisitor != null)
            {
                // Visit the instruction with the optional visitor.
                instruction.accept(clazz,
                                   method,
                                   codeAttribute,
                                   instructionOffset,
                                   extraInstructionVisitor);
            }

            try
            {
                // Process the instruction. The processor may modify the
                // variables and the stack, and it may call the branch unit
                // and the invocation unit.
                instruction.accept(clazz,
                                   method,
                                   codeAttribute,
                                   instructionOffset,
                                   processor);
            }
            catch (RuntimeException ex)
            {
                logger.error("Unexpected error while evaluating instruction:");
                logger.error("  Class       = [{}]", clazz.getName());
                logger.error("  Method      = [{}{}]", method.getName(clazz), method.getDescriptor(clazz));
                logger.error("  Instruction = {}", instruction.toString(clazz, instructionOffset));
                logger.error("  Exception   = [{}] ({})", ex.getClass().getName(), ex.getMessage());

                throw ex;
            }

            // Collect the branch targets from the branch unit.
            InstructionOffsetValue branchTargets = branchUnit.getTraceBranchTargets();
            int branchTargetCount = branchTargets.instructionOffsetCount();

            if (stateTracker != null) stateTracker.afterInstructionEvaluation(clazz, method, instructionOffset, instruction,
                    variables, stack, branchUnit, branchTargets(instructionOffset));

            // Maintain a generalized local variable frame and stack at this
            // instruction offset, after execution.
            if (evaluationCount == 0)
            {
                // First time we're passing by this instruction.
                if (variablesAfter[instructionOffset] == null)
                {
                    // There's not even a context at this index yet.
                    variablesAfter[instructionOffset] = new TracedVariables(variables);
                    stacksAfter[instructionOffset]    = new TracedStack(stack);
                }
                else
                {
                    // Reuse the context objects at this index.
                    variablesAfter[instructionOffset].initialize(variables);
                    stacksAfter[instructionOffset].copy(stack);
                }
            }
            else
            {
                // Merge in the current context.
                variablesAfter[instructionOffset].generalize(variables, true);
                stacksAfter[instructionOffset].generalize(stack);
            }

            // Did the branch unit get called?
            if (branchUnit.wasCalled())
            {
                // Accumulate the branch targets at this offset.
                branchTargetValues[instructionOffset] = branchTargetValues[instructionOffset] == null ?
                    branchTargets :
                    branchTargetValues[instructionOffset].generalize(branchTargets);

                // Are there no branch targets at all?
                if (branchTargetCount == 0)
                {
                    // Exit from this code block.
                    break;
                }

                // Accumulate the branch origins at the branch target offsets.
                InstructionOffsetValue instructionOffsetValue = new InstructionOffsetValue(instructionOffset);
                for (int index = 0; index < branchTargetCount; index++)
                {
                    int branchTarget = branchTargets.instructionOffset(index);
                    branchOriginValues[branchTarget] = branchOriginValues[branchTarget] == null ?
                        instructionOffsetValue:
                        branchOriginValues[branchTarget].generalize(instructionOffsetValue);
                }

                // Are there multiple branch targets?
                if (branchTargetCount > 1)
                {
                    // Push them on the execution stack and exit from this block.
                    for (int index = 0; index < branchTargetCount; index++)
                    {
                        if (stateTracker != null)  stateTracker.registerAlternativeBranch(clazz, method,
                                instructionOffset,  instruction, variables, stack,
                                index, branchTargetCount, branchTargets.instructionOffset(index));

                        pushInstructionBlock(new TracedVariables(variables),
                                             new TracedStack(stack),
                                             branchTargets.instructionOffset(index));
                    }

                    break;
                }

                if (stateTracker != null) stateTracker.definitiveBranch(clazz, method, instructionOffset, instruction, variables, stack, branchTargets);

                // Continue at the definite branch target.
                instructionOffset = branchTargets.instructionOffset(0);
            }
            else
            {
                // Just continue with the next instruction.
                instructionOffset += instruction.length(instructionOffset);
            }

            // Is this a subroutine invocation?
            if (instruction.opcode == Instruction.OP_JSR ||
                instruction.opcode == Instruction.OP_JSR_W)
            {
                // Evaluate the subroutine in another partial evaluator.
                evaluateSubroutine(clazz,
                                   method,
                                   codeAttribute,
                                   variables,
                                   stack,
                                   instructionOffset);

                break;
            }
            else if (instruction.opcode == Instruction.OP_RET)
            {
                // Let the partial evaluator that has called the subroutine
                // handle the evaluation after the return.
                pushCallingInstructionBlock(new TracedVariables(variables),
                                            new TracedStack(stack),
                                            instructionOffset);
                break;
            }
        }

        if (stateTracker != null) stateTracker.instructionBlockDone(clazz, method, codeAttribute, variables, stack, startOffset);
    }


    /**
     * Evaluates a subroutine and its exception handlers, starting at the given
     * offset and ending at a subroutine return instruction.
     */
    private void evaluateSubroutine(Clazz           clazz,
                                    Method          method,
                                    CodeAttribute   codeAttribute,
                                    TracedVariables variables,
                                    TracedStack     stack,
                                    int             subroutineStart)
    {
        int subroutineEnd = branchTargetFinder.subroutineEnd(subroutineStart);

        if (stateTracker != null) stateTracker.startSubroutine(clazz, method, variables, stack, subroutineStart, subroutineEnd);

        // Create a temporary partial evaluator, so there are no conflicts
        // with variables that are alive across subroutine invocations, between
        // different invocations.
        PartialEvaluator subroutinePartialEvaluator =
            new PartialEvaluator(this);

        subroutinePartialEvaluator.initializeArrays(codeAttribute);

        // Evaluate the subroutine.
        subroutinePartialEvaluator.evaluateInstructionBlockAndExceptionHandlers(clazz,
                                                                                method,
                                                                                codeAttribute,
                                                                                variables,
                                                                                stack,
                                                                                subroutineStart,
                                                                                subroutineEnd);

        // Merge back the temporary partial evaluator. This way, we'll get
        // the lowest common denominator of stacks and variables.
        if (stateTracker != null) stateTracker.generalizeSubroutine(clazz, method, variables, stack, subroutineStart, subroutineEnd);
        generalize(subroutinePartialEvaluator, 0, codeAttribute.u4codeLength);

        if (stateTracker != null) stateTracker.endSubroutine(clazz, method, variables, stack, subroutineStart, subroutineEnd);
    }


    /**
     * Generalizes the results of this partial evaluator with those of another
     * given partial evaluator, over a given range of instructions.
     */
    private void generalize(PartialEvaluator other,
                            int              codeStart,
                            int              codeEnd)
    {
        for (int offset = codeStart; offset < codeEnd; offset++)
        {
            if (other.branchOriginValues[offset] != null)
            {
                branchOriginValues[offset] = branchOriginValues[offset] == null ?
                    other.branchOriginValues[offset] :
                    branchOriginValues[offset].generalize(other.branchOriginValues[offset]);
            }

            if (other.isTraced(offset))
            {
                if (other.branchTargetValues[offset] != null)
                {
                    branchTargetValues[offset] = branchTargetValues[offset] == null ?
                        other.branchTargetValues[offset] :
                        branchTargetValues[offset].generalize(other.branchTargetValues[offset]);
                }

                if (evaluationCounts[offset] == 0)
                {
                    variablesBefore[offset]     = other.variablesBefore[offset];
                    stacksBefore[offset]        = other.stacksBefore[offset];
                    variablesAfter[offset]      = other.variablesAfter[offset];
                    stacksAfter[offset]         = other.stacksAfter[offset];
                    generalizedContexts[offset] = other.generalizedContexts[offset];
                    evaluationCounts[offset]    = other.evaluationCounts[offset];
                }
                else
                {
                    variablesBefore[offset].generalize(other.variablesBefore[offset], false);
                    stacksBefore[offset]   .generalize(other.stacksBefore[offset]);
                    variablesAfter[offset] .generalize(other.variablesAfter[offset], false);
                    stacksAfter[offset]    .generalize(other.stacksAfter[offset]);
                    //generalizedContexts[offset]
                    evaluationCounts[offset] += other.evaluationCounts[offset];
                }
            }
        }
    }


    /**
     * Evaluates the exception handlers covering and targeting the given
     * instruction range in the given code.
     */
    private void evaluateExceptionHandlers(Clazz         clazz,
                                           Method        method,
                                           CodeAttribute codeAttribute,
                                           int           startOffset,
                                           int           endOffset)
    {
        if (stateTracker != null) stateTracker.startExceptionHandlingForBlock(clazz, method, startOffset, endOffset);

        ExceptionHandlerFilter exceptionEvaluator =
            new ExceptionHandlerFilter(startOffset,
                                       endOffset,
                                       this);

        // Evaluate the exception catch blocks, until their entry variables
        // have stabilized.
        do
        {
            // Reset the flag to stop evaluating.
            evaluateExceptions = false;

            // Evaluate all relevant exception catch blocks once.
            codeAttribute.exceptionsAccept(clazz,
                                           method,
                                           startOffset,
                                           endOffset,
                                           exceptionEvaluator);
        }
        while (evaluateExceptions);
    }


    // Implementations for ExceptionInfoVisitor.

    public void visitExceptionInfo(Clazz clazz, Method method, CodeAttribute codeAttribute, ExceptionInfo exceptionInfo)
    {
        int startPC = exceptionInfo.u2startPC;
        int endPC   = exceptionInfo.u2endPC;

        // Do we have to evaluate this exception catch block?
        if (mayThrowExceptions(clazz, method, codeAttribute, startPC, endPC))
        {
            int handlerPC = exceptionInfo.u2handlerPC;
            int catchType = exceptionInfo.u2catchType;

            if (stateTracker != null) stateTracker.registerExceptionHandler(clazz, method, startPC, endPC, exceptionInfo);

            // Reuse the existing variables and stack objects, ensuring the
            // right size.
            TracedVariables variables = new TracedVariables(codeAttribute.u2maxLocals);
            TracedStack     stack     = new TracedStack(codeAttribute.u2maxStack);

            // Initialize the trace values.
            Value storeValue = new InstructionOffsetValue(handlerPC | InstructionOffsetValue.EXCEPTION_HANDLER);
            variables.setProducerValue(storeValue);
            stack.setProducerValue(storeValue);

            // Initialize the variables by generalizing the variables of the
            // try block. Make sure to include the results of the last
            // instruction for preverification.
            generalizeVariables(startPC,
                                endPC,
                                evaluateAllCode,
                                variables);

            // Initialize the stack.
            invocationUnit.enterExceptionHandler(clazz,
                                                 method,
                                                 codeAttribute,
                                                 handlerPC,
                                                 catchType,
                                                 stack);

            int evaluationCount = evaluationCounts[handlerPC];

            // Evaluate the instructions, starting at the entry point.
            evaluateInstructionBlock(clazz,
                                     method,
                                     codeAttribute,
                                     variables,
                                     stack,
                                     handlerPC);

            // Remember to evaluate all exception handlers once more.
            if (!evaluateExceptions)
            {
                evaluateExceptions = evaluationCount < evaluationCounts[handlerPC];
            }
        }
//        else if (evaluateAllCode)
//        {
//            if (DEBUG) System.out.println("No information for partial evaluation of exception ["+startPC +" -> "+endPC +": "+exceptionInfo.u2handlerPC+"] yet");
//
//            // We don't have any information on the try block yet, but we do
//            // have to evaluate the exception handler.
//            // Remember to evaluate all exception handlers once more.
//            evaluateExceptions = true;
//        }
        else
        {
            if (stateTracker != null) stateTracker.registerUnusedExceptionHandler(clazz, method, startPC, endPC, exceptionInfo);
        }
    }


    // Small utility methods.

    /**
     * Initializes the data structures for the variables, stack, etc.
     */
    private void initializeArrays(CodeAttribute codeAttribute)
    {
        int newCodeLength = codeAttribute.u4codeLength;

        // Create new arrays for storing information at each instruction offset.
        if (branchOriginValues.length < newCodeLength)
        {
            // Create new arrays.
            branchOriginValues  = new InstructionOffsetValue[newCodeLength];
            branchTargetValues  = new InstructionOffsetValue[newCodeLength];
            variablesBefore     = new TracedVariables[newCodeLength];
            stacksBefore        = new TracedStack[newCodeLength];
            variablesAfter      = new TracedVariables[newCodeLength];
            stacksAfter         = new TracedStack[newCodeLength];
            generalizedContexts = new boolean[newCodeLength];
            evaluationCounts    = new int[newCodeLength];
        }
        else
        {
            // Reset the old arrays.
            Arrays.fill(branchOriginValues,  0, codeLength, null);
            Arrays.fill(branchTargetValues,  0, codeLength, null);
            Arrays.fill(generalizedContexts, 0, codeLength, false);
            Arrays.fill(evaluationCounts,    0, codeLength, 0);

            for (int index = 0; index < newCodeLength; index++)
            {
                if (variablesBefore[index] != null)
                {
                    variablesBefore[index].reset(codeAttribute.u2maxLocals);
                }

                if (stacksBefore[index] != null)
                {
                    stacksBefore[index].reset(codeAttribute.u2maxStack);
                }

                if (variablesAfter[index] != null)
                {
                    variablesAfter[index].reset(codeAttribute.u2maxLocals);
                }

                if (stacksAfter[index] != null)
                {
                    stacksAfter[index].reset(codeAttribute.u2maxStack);
                }
            }

            for (int index = newCodeLength; index < codeLength; index++)
            {
                if (variablesBefore[index] != null)
                {
                    variablesBefore[index].reset(0);
                }

                if (stacksBefore[index] != null)
                {
                    stacksBefore[index].reset(0);
                }

                if (variablesAfter[index] != null)
                {
                    variablesAfter[index].reset(0);
                }

                if (stacksAfter[index] != null)
                {
                    stacksAfter[index].reset(0);
                }
            }
        }

        codeLength = newCodeLength;
    }


    /**
     * Initializes the data structures for the variables, stack, etc.
     */
    private void initializeParameters(Clazz           clazz,
                                      Method          method,
                                      CodeAttribute   codeAttribute,
                                      TracedVariables variables)
    {
//        // Create the method parameters.
//        TracedVariables parameters = new TracedVariables(codeAttribute.u2maxLocals);
//
//        // Remember this instruction's offset with any stored value.
//        Value storeValue = new InstructionOffsetValue(AT_METHOD_ENTRY);
//        parameters.setProducerValue(storeValue);

        // Create the method parameters.
        Variables parameters = new Variables(codeAttribute.u2maxLocals);

        // Initialize the method parameters.
        invocationUnit.enterMethod(clazz, method, parameters);

        // Initialize the variables with the parameters.
        variables.initialize(parameters);

        // Set the store value of each parameter variable. We store the
        // variable indices of the parameters. These parameter offsets take
        // into account Category 2 types.
        for (int index = 0; index < parameters.size(); index++)
        {
            InstructionOffsetValue producerValue =
                new InstructionOffsetValue(index | InstructionOffsetValue.METHOD_PARAMETER);

            variables.setProducerValue(index, producerValue);
        }
    }


    /**
     * Returns whether a block of instructions may ever throw an exception.
     */
    private boolean mayThrowExceptions(Clazz         clazz,
                                       Method        method,
                                       CodeAttribute codeAttribute,
                                       int           startOffset,
                                       int           endOffset)
    {
        for (int index = startOffset; index < endOffset; index++)
        {
            if (isTraced(index) &&
                (evaluateAllCode ||
                 InstructionFactory.create(codeAttribute.code, index).mayInstanceThrowExceptions(clazz)))
            {
                return true;
            }
        }

        return false;
    }


    /**
     * Generalize the local variable frames of a block of instructions.
     */
    private void generalizeVariables(int             startOffset,
                                     int             endOffset,
                                     boolean         includeAfterLastInstruction,
                                     TracedVariables generalizedVariables)
    {
        boolean first     = true;
        int     lastIndex = -1;

        // Generalize the variables before each of the instructions in the block.
        for (int index = startOffset; index < endOffset; index++)
        {
            if (isTraced(index))
            {
                TracedVariables tracedVariables = variablesBefore[index];

                if (first)
                {
                    // Initialize the variables with the first traced local
                    // variable frame.
                    generalizedVariables.initialize(tracedVariables);

                    first = false;
                }
                else
                {
                    // Generalize the variables with the traced local variable
                    // frame. We can't use the return value, because local
                    // generalization can be different a couple of times,
                    // with the global generalization being the same.
                    generalizedVariables.generalize(tracedVariables, false);
                }

                lastIndex = index;
            }
        }

        // Generalize the variables after the last instruction in the block,
        // if required.
        if (includeAfterLastInstruction &&
            lastIndex >= 0)
        {
            TracedVariables tracedVariables = variablesAfter[lastIndex];

            if (first)
            {
                // Initialize the variables with the local variable frame.
                generalizedVariables.initialize(tracedVariables);
            }
            else
            {
                // Generalize the variables with the local variable frame.
                generalizedVariables.generalize(tracedVariables, false);
            }
        }

        // Just clear the variables if there aren't any traced instructions
        // in the block.
        if (first)
        {
            generalizedVariables.reset(generalizedVariables.size());
        }
    }

    /**
     * It the analysis visits an instruction this many times (this can happen e.g. for big switches),
     * the analysis of this method is forcibly stopped and a ExcessiveComplexityException is thrown.
     */
    public PartialEvaluator stopAnalysisAfterNEvaluations(int stopAnalysisAfterNEvaluations)
    {
        this.stopAnalysisAfterNEvaluations = stopAnalysisAfterNEvaluations;
        return this;
    }

    /**
     * This class represents an instruction block that has to be executed,
     * starting with a given state at a given instruction offset.
     */
<<<<<<< HEAD
    public static class InstructionBlockDTO
=======
    public static class InstructionBlock
>>>>>>> 7d80e83e
    {
        private final TracedVariables variables;
        private final TracedStack     stack;
        private final int             startOffset;


<<<<<<< HEAD
        private InstructionBlockDTO(TracedVariables variables,
                                    TracedStack     stack,
                                    int             startOffset)
=======
        private InstructionBlock(TracedVariables variables,
                                 TracedStack     stack,
                                 int             startOffset)
>>>>>>> 7d80e83e
        {
            this.variables   = variables;
            this.stack       = stack;
            this.startOffset = startOffset;
        }
    }


   /**
     * This InstructionVisitor delegates its visits to a given
     * InstructionVisitor, but only if the instruction has been traced (or not).
     */
    private class MyTracedInstructionFilter implements InstructionVisitor
    {
        private final boolean            traced;
        private final InstructionVisitor instructionVisitor;


        public MyTracedInstructionFilter(boolean            traced,
                                            InstructionVisitor instructionVisitor)
        {
            this.traced          = traced;
            this.instructionVisitor = instructionVisitor;
        }


        // Implementations for InstructionVisitor.

        public void visitSimpleInstruction(Clazz clazz, Method method, CodeAttribute codeAttribute, int offset, SimpleInstruction simpleInstruction)
        {
            if (shouldVisit(offset))
            {
                instructionVisitor.visitSimpleInstruction(clazz, method, codeAttribute, offset, simpleInstruction);
            }
        }


        public void visitVariableInstruction(Clazz clazz, Method method, CodeAttribute codeAttribute, int offset, VariableInstruction variableInstruction)
        {
            if (shouldVisit(offset))
            {
                instructionVisitor.visitVariableInstruction(clazz, method, codeAttribute, offset, variableInstruction);
            }
        }


        public void visitConstantInstruction(Clazz clazz, Method method, CodeAttribute codeAttribute, int offset, ConstantInstruction constantInstruction)
        {
            if (shouldVisit(offset))
            {
                instructionVisitor.visitConstantInstruction(clazz, method, codeAttribute, offset, constantInstruction);
            }
        }


        public void visitBranchInstruction(Clazz clazz, Method method, CodeAttribute codeAttribute, int offset, BranchInstruction branchInstruction)
        {
            if (shouldVisit(offset))
            {
                instructionVisitor.visitBranchInstruction(clazz, method, codeAttribute, offset, branchInstruction);
            }
        }


        public void visitTableSwitchInstruction(Clazz clazz, Method method, CodeAttribute codeAttribute, int offset, TableSwitchInstruction tableSwitchInstruction)
        {
            if (shouldVisit(offset))
            {
                instructionVisitor.visitTableSwitchInstruction(clazz, method, codeAttribute, offset, tableSwitchInstruction);
            }
        }


        public void visitLookUpSwitchInstruction(Clazz clazz, Method method, CodeAttribute codeAttribute, int offset, LookUpSwitchInstruction lookUpSwitchInstruction)
        {
            if (shouldVisit(offset))
            {
                instructionVisitor.visitLookUpSwitchInstruction(clazz, method, codeAttribute, offset, lookUpSwitchInstruction);
            }
        }


        private boolean shouldVisit(int offset)
        {
            return isTraced(offset) == traced;
        }
   }
}<|MERGE_RESOLUTION|>--- conflicted
+++ resolved
@@ -100,13 +100,8 @@
     private final BasicBranchUnit    branchUnit;
     private final BranchTargetFinder branchTargetFinder;
 
-<<<<<<< HEAD
-    private final java.util.Stack<InstructionBlockDTO> callingInstructionBlockStack;
-    private final java.util.Stack<InstructionBlockDTO> instructionBlockStack = new java.util.Stack<>();
-=======
     private final java.util.Stack<InstructionBlock> callingInstructionBlockStack;
     private final java.util.Stack<InstructionBlock> instructionBlockStack = new java.util.Stack<>();
->>>>>>> 7d80e83e
 
 
     /**
@@ -225,11 +220,7 @@
                              InstructionVisitor                  extraInstructionVisitor,
                              BasicBranchUnit                     branchUnit,
                              BranchTargetFinder                  branchTargetFinder,
-<<<<<<< HEAD
-                             java.util.Stack<InstructionBlockDTO> callingInstructionBlockStack)
-=======
                              java.util.Stack<InstructionBlock> callingInstructionBlockStack)
->>>>>>> 7d80e83e
     {
         this.valueFactory                 = valueFactory;
         this.invocationUnit               = invocationUnit;
@@ -262,17 +253,11 @@
         this.branchTargetFinder           = builder.branchTargetFinder == null ? new BranchTargetFinder() : builder.branchTargetFinder;
         this.callingInstructionBlockStack = builder.callingInstructionBlockStack == null ? this.instructionBlockStack : builder.callingInstructionBlockStack;
         this.stopAnalysisAfterNEvaluations = builder.stopAnalysisAfterNEvaluations;
-<<<<<<< HEAD
-        if (builder.stateTracker == null && (DEBUG || DEBUG_RESULTS)) {
+        if (builder.stateTracker == null && (DEBUG || DEBUG_RESULTS))
+        {
             this.stateTracker              = new HumanPrinter(DEBUG, DEBUG_RESULTS);
-        } else
-=======
-        if (builder.stateTracker == null && (DEBUG || DEBUG_RESULTS))
-        {
-            this.stateTracker              = new HumanPrinter(DEBUG, DEBUG_RESULTS);
         }
         else
->>>>>>> 7d80e83e
         {
             this.stateTracker              = builder.stateTracker;
         }
@@ -285,11 +270,7 @@
         private InstructionVisitor                  extraInstructionVisitor;
         private BasicBranchUnit                     branchUnit;
         private BranchTargetFinder                  branchTargetFinder;
-<<<<<<< HEAD
-        private java.util.Stack<InstructionBlockDTO> callingInstructionBlockStack;
-=======
         private java.util.Stack<InstructionBlock> callingInstructionBlockStack;
->>>>>>> 7d80e83e
         private int                                 stopAnalysisAfterNEvaluations = -1; // disabled by default
         private PartialEvaluatorStateTracker        stateTracker;
 
@@ -304,12 +285,8 @@
             return new PartialEvaluator(this);
         }
 
-<<<<<<< HEAD
-        public Builder setStateTracker(PartialEvaluatorStateTracker stateTracker) {
-=======
         public Builder setStateTracker(PartialEvaluatorStateTracker stateTracker)
         {
->>>>>>> 7d80e83e
             this.stateTracker = stateTracker;
             return this;
         }
@@ -372,11 +349,7 @@
         /**
          * the stack of instruction blocks to be evaluated.
          */
-<<<<<<< HEAD
-        public Builder setCallingInstructionBlockStack(java.util.Stack<InstructionBlockDTO> callingInstructionBlockStack)
-=======
         public Builder setCallingInstructionBlockStack(java.util.Stack<InstructionBlock> callingInstructionBlockStack)
->>>>>>> 7d80e83e
         {
             this.callingInstructionBlockStack = callingInstructionBlockStack;
             return this;
@@ -744,11 +717,7 @@
                                              TracedStack     stack,
                                              int             startOffset)
     {
-<<<<<<< HEAD
-        callingInstructionBlockStack.push(new InstructionBlockDTO(variables,
-=======
         callingInstructionBlockStack.push(new InstructionBlock(variables,
->>>>>>> 7d80e83e
                                                                  stack,
                                                                  startOffset));
     }
@@ -761,11 +730,7 @@
                                       TracedStack     stack,
                                       int             startOffset)
     {
-<<<<<<< HEAD
-        instructionBlockStack.push(new InstructionBlockDTO(variables,
-=======
         instructionBlockStack.push(new InstructionBlock(variables,
->>>>>>> 7d80e83e
                                                           stack,
                                                           startOffset));
     }
@@ -822,11 +787,7 @@
         {
             if (stateTracker != null) stateTracker.startBranchCodeBlockEvaluation(instructionBlockStack);
 
-<<<<<<< HEAD
-            InstructionBlockDTO instructionBlock = instructionBlockStack.pop();
-=======
             InstructionBlock instructionBlock = instructionBlockStack.pop();
->>>>>>> 7d80e83e
 
             evaluateSingleInstructionBlock(clazz,
                                            method,
@@ -1530,26 +1491,16 @@
      * This class represents an instruction block that has to be executed,
      * starting with a given state at a given instruction offset.
      */
-<<<<<<< HEAD
-    public static class InstructionBlockDTO
-=======
     public static class InstructionBlock
->>>>>>> 7d80e83e
     {
         private final TracedVariables variables;
         private final TracedStack     stack;
         private final int             startOffset;
 
 
-<<<<<<< HEAD
-        private InstructionBlockDTO(TracedVariables variables,
-                                    TracedStack     stack,
-                                    int             startOffset)
-=======
         private InstructionBlock(TracedVariables variables,
                                  TracedStack     stack,
                                  int             startOffset)
->>>>>>> 7d80e83e
         {
             this.variables   = variables;
             this.stack       = stack;
