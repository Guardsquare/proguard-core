/*
 * ProGuardCORE -- library to process Java bytecode.
 *
 * Copyright (c) 2002-2020 Guardsquare NV
 *
 * Licensed under the Apache License, Version 2.0 (the "License");
 * you may not use this file except in compliance with the License.
 * You may obtain a copy of the License at
 *
 *      http://www.apache.org/licenses/LICENSE-2.0
 *
 * Unless required by applicable law or agreed to in writing, software
 * distributed under the License is distributed on an "AS IS" BASIS,
 * WITHOUT WARRANTIES OR CONDITIONS OF ANY KIND, either express or implied.
 * See the License for the specific language governing permissions and
 * limitations under the License.
 */
package proguard.evaluation;

import org.apache.logging.log4j.LogManager;
import org.apache.logging.log4j.Logger;
import proguard.classfile.Clazz;
import proguard.classfile.Method;
import proguard.classfile.attribute.Attribute;
import proguard.classfile.attribute.CodeAttribute;
import proguard.classfile.attribute.ExceptionInfo;
import proguard.classfile.attribute.visitor.AttributeVisitor;
import proguard.classfile.attribute.visitor.ExceptionInfoVisitor;
import proguard.classfile.editor.ClassEstimates;
import proguard.classfile.instruction.BranchInstruction;
import proguard.classfile.instruction.ConstantInstruction;
import proguard.classfile.instruction.Instruction;
import proguard.classfile.instruction.InstructionFactory;
import proguard.classfile.instruction.LookUpSwitchInstruction;
import proguard.classfile.instruction.SimpleInstruction;
import proguard.classfile.instruction.TableSwitchInstruction;
import proguard.classfile.instruction.VariableInstruction;
import proguard.classfile.instruction.visitor.InstructionVisitor;
import proguard.classfile.util.BranchTargetFinder;
import proguard.classfile.visitor.ExceptionHandlerFilter;
import proguard.evaluation.exception.EmptyCodeAttributeException;
import proguard.evaluation.exception.ExcessiveComplexityException;
import proguard.evaluation.exception.InstructionExceptionFormatter;
import proguard.evaluation.util.DebugPrinter;
import proguard.evaluation.util.PartialEvaluatorStateTracker;
import proguard.evaluation.value.BasicValueFactory;
import proguard.evaluation.value.InstructionOffsetValue;
import proguard.evaluation.value.Value;
import proguard.evaluation.value.ValueFactory;
import proguard.exception.ProguardCoreException;
import proguard.util.CircularIntBuffer;

import java.util.Arrays;

/**
 * This {@link AttributeVisitor} performs partial evaluation on the code attributes
 * that it visits.
 *
 * @author Eric Lafortune
 */
public class PartialEvaluator
implements   AttributeVisitor,
             ExceptionInfoVisitor
{
    //*
    private static final boolean DEBUG         = false;
    private static final boolean DEBUG_RESULTS = false;
    /*/
    public static boolean DEBUG         = System.getProperty("pe") != null;
    public static boolean DEBUG_RESULTS = DEBUG;
    //*/

    private final static Logger logger = LogManager.getLogger(PartialEvaluator.class);

    // The analysis will generalize stack/vars after visiting an instruction this many times.
    private static final int GENERALIZE_AFTER_N_EVALUATIONS = 5;
    // If the analysis visits an instruction this many times (this can happen e.g. for big switches),
    // the analysis of this method is forcibly stopped and a ExcessiveComplexityException is thrown.
    // By default (value set to -1), the analysis is not forcibly stopped.
    private int              stopAnalysisAfterNEvaluations  = -1;

    public static final int NONE            = -2;
    public static final int AT_METHOD_ENTRY = -1;
    public static final int AT_CATCH_ENTRY  = -1;

    private final ValueFactory       valueFactory;
    private final InvocationUnit     invocationUnit;
    private final boolean            evaluateAllCode;
    private final int                prettyInstructionBuffered;
    private final InstructionVisitor extraInstructionVisitor;

    private InstructionOffsetValue[]     branchOriginValues  = new InstructionOffsetValue[ClassEstimates.TYPICAL_CODE_LENGTH];
    private InstructionOffsetValue[]     branchTargetValues  = new InstructionOffsetValue[ClassEstimates.TYPICAL_CODE_LENGTH];
    private TracedVariables[]            variablesBefore     = new TracedVariables[ClassEstimates.TYPICAL_CODE_LENGTH];
    private TracedStack[]                stacksBefore        = new TracedStack[ClassEstimates.TYPICAL_CODE_LENGTH];
    private TracedVariables[]            variablesAfter      = new TracedVariables[ClassEstimates.TYPICAL_CODE_LENGTH];
    private TracedStack[]                stacksAfter         = new TracedStack[ClassEstimates.TYPICAL_CODE_LENGTH];
    private boolean[]                    generalizedContexts = new boolean[ClassEstimates.TYPICAL_CODE_LENGTH];
    private int[]                        evaluationCounts    = new int[ClassEstimates.TYPICAL_CODE_LENGTH];
    private boolean                      evaluateExceptions;
    private int                          codeLength;
    private PartialEvaluatorStateTracker stateTracker;

    private final BasicBranchUnit    branchUnit;
    private final BranchTargetFinder branchTargetFinder;

    private final java.util.Stack<InstructionBlock> callingInstructionBlockStack;
    private final java.util.Stack<InstructionBlock> instructionBlockStack = new java.util.Stack<>();


    /**
     * Creates a simple PartialEvaluator.
     */
    public PartialEvaluator()
    {
        this(new BasicValueFactory());
    }


    /**
     * Creates a new PartialEvaluator.
     * @param valueFactory    the value factory that will create all values
     *                        during evaluation.
     */
    public PartialEvaluator(ValueFactory valueFactory)
    {
        this(valueFactory,
             new BasicInvocationUnit(valueFactory),
             true);
    }


    /**
     * Creates a new PartialEvaluator.
     * @param valueFactory    the value factory that will create all values
     *                        during the evaluation.
     * @param invocationUnit  the invocation unit that will handle all
     *                        communication with other fields and methods.
     * @param evaluateAllCode a flag that specifies whether all casts, branch
     *                        targets, and exception handlers should be
     *                        evaluated, even if they are unnecessary or
     *                        unreachable.
     */
    public PartialEvaluator(ValueFactory   valueFactory,
                            InvocationUnit invocationUnit,
                            boolean        evaluateAllCode)
    {
        this(valueFactory,
             invocationUnit,
             evaluateAllCode,
             null);
    }


    /**
     * Creates a new PartialEvaluator.
     * @param valueFactory            the value factory that will create all
     *                                values during the evaluation.
     * @param invocationUnit          the invocation unit that will handle all
     *                                communication with other fields and
     *                                methods.
     * @param evaluateAllCode         a flag that specifies whether all branch
     *                                targets and exception handlers should be
     *                                evaluated, even if they are unreachable.
     * @param extraInstructionVisitor an optional extra visitor for all
     *                                instructions right before they are
     *                                executed.
     */
    public PartialEvaluator(ValueFactory       valueFactory,
                            InvocationUnit     invocationUnit,
                            boolean            evaluateAllCode,
                            InstructionVisitor extraInstructionVisitor)
    {
        this(valueFactory,
             invocationUnit,
             evaluateAllCode,
             extraInstructionVisitor,
             evaluateAllCode ?
                 new BasicBranchUnit() :
                 new TracedBranchUnit(),
             new BranchTargetFinder(),
             null);
    }

    /**
     * Creates a new PartialEvaluator.
     * @param valueFactory                 the value factory that will create
     *                                     all values during evaluation.
     * @param invocationUnit               the invocation unit that will handle
     *                                     all communication with other fields
     *                                     and methods.
     * @param evaluateAllCode              a flag that specifies whether all
     *                                     casts, branch targets, and exception
     *                                     handlers should be evaluated, even
     *                                     if they are unnecessary or
     *                                     unreachable.
     * @param branchUnit                   the branch unit that will handle all
     *                                     branches.
     * @param branchTargetFinder           the utility class that will find all
     *                                     branches.
     * @param callingInstructionBlockStack the stack of instruction blocks to
     *                                     be evaluated
     */
    private PartialEvaluator(ValueFactory                      valueFactory,
                             InvocationUnit                    invocationUnit,
                             boolean                           evaluateAllCode,
                             InstructionVisitor                extraInstructionVisitor,
                             BasicBranchUnit                   branchUnit,
                             BranchTargetFinder                branchTargetFinder,
                             java.util.Stack<InstructionBlock> callingInstructionBlockStack)
    {
        this.valueFactory                 = valueFactory;
        this.invocationUnit               = invocationUnit;
        this.evaluateAllCode              = evaluateAllCode;
        this.prettyInstructionBuffered    = 7;
        this.extraInstructionVisitor      = extraInstructionVisitor;
        this.branchUnit                   = branchUnit;
        this.branchTargetFinder           = branchTargetFinder;
        this.callingInstructionBlockStack = callingInstructionBlockStack == null ?
            this.instructionBlockStack :
            callingInstructionBlockStack;
        if (DEBUG || DEBUG_RESULTS)
        {
            this.stateTracker = new DebugPrinter(DEBUG, DEBUG_RESULTS);
        }
    }

    /**
     * Builds this PartialEvaluator using the (partly) filled Builder.
     */
    private PartialEvaluator(Builder builder)
    {
        this.valueFactory                 = builder.valueFactory == null ? new BasicValueFactory(): builder.valueFactory;
        this.invocationUnit               = builder.invocationUnit == null ? new BasicInvocationUnit(valueFactory) : builder.invocationUnit;
        this.evaluateAllCode              = builder.evaluateAllCode;
        this.prettyInstructionBuffered    = builder.prettyInstructionBuffered;
        this.extraInstructionVisitor      = builder.extraInstructionVisitor;
        this.branchUnit                   = builder.branchUnit == null ? ( evaluateAllCode ?
                                                                           new BasicBranchUnit() :
                                                                           new TracedBranchUnit())
                                                                        : builder.branchUnit;
        this.branchTargetFinder           = builder.branchTargetFinder == null ? new BranchTargetFinder() : builder.branchTargetFinder;
        this.callingInstructionBlockStack = builder.callingInstructionBlockStack == null ? this.instructionBlockStack : builder.callingInstructionBlockStack;
        this.stopAnalysisAfterNEvaluations = builder.stopAnalysisAfterNEvaluations;
        if (builder.stateTracker == null && (DEBUG || DEBUG_RESULTS))
        {
            this.stateTracker = new DebugPrinter(DEBUG, DEBUG_RESULTS);
        }
        else
        {
            this.stateTracker = builder.stateTracker;
        }
    }

    public static class Builder {
        private ValueFactory                      valueFactory;
        private InvocationUnit                    invocationUnit;
        private boolean                           evaluateAllCode               = true;
        private int                               prettyInstructionBuffered     = 7;
        private InstructionVisitor                extraInstructionVisitor;
        private BasicBranchUnit                   branchUnit;
        private BranchTargetFinder                branchTargetFinder;
        private java.util.Stack<InstructionBlock> callingInstructionBlockStack;
        private int                               stopAnalysisAfterNEvaluations = -1; // disabled by default
        private PartialEvaluatorStateTracker      stateTracker;

        public static Builder create()
        {
            return new Builder();
        }
        private Builder() {}

        public PartialEvaluator build()
        {
            return new PartialEvaluator(this);
        }

        public Builder setStateTracker(PartialEvaluatorStateTracker stateTracker)
        {
            this.stateTracker = stateTracker;
            return this;
        }

        /**
         * the value factory that will create all values during evaluation.
         */
        public Builder setValueFactory(ValueFactory valueFactory)
        {
            this.valueFactory = valueFactory;
            return this;
        }

        /**
         * The invocation unit that will handle all communication with other fields and methods.
         */
        public Builder setInvocationUnit(InvocationUnit invocationUnit)
        {
            this.invocationUnit = invocationUnit;
            return this;
        }

        /**
         * Specifies whether all casts, branch targets, and exceptionhandlers should be evaluated,
         * even if they are unnecessary or unreachable.
         */
        public Builder setEvaluateAllCode(boolean evaluateAllCode)
        {
            this.evaluateAllCode = evaluateAllCode;
            return this;
        }

        /**
         * Specifies how many instructions should be considered in the context of a pretty message.
         * When <= 0, no pretty printing is applied.
         */
        public Builder setPrettyPrinting(int prettyInstructionBuffered)
        {
            this.prettyInstructionBuffered = prettyInstructionBuffered;
            return this;
        }

        /**
         * Enable pretty printing with a default buffer size of 7.
         */
        public Builder setPrettyPrinting()
        {
            return this.setPrettyPrinting(7);
        }

        /**
         *  an optional extra visitor for all instructions right before they are executed.
         */
        public Builder setExtraInstructionVisitor(InstructionVisitor extraInstructionVisitor)
        {
            this.extraInstructionVisitor = extraInstructionVisitor;
            return this;
        }

        /**
         * The branch unit that will handle all branches.
         */
        public Builder setBranchUnit(BasicBranchUnit branchUnit)
        {
            this.branchUnit = branchUnit;
            return this;
        }

        /**
         *  The utility class that will find all branches.
         */
        public Builder setBranchTargetFinder(BranchTargetFinder branchTargetFinder)
        {
            this.branchTargetFinder = branchTargetFinder;
            return this;
        }

        /**
         * the stack of instruction blocks to be evaluated.
         */
        public Builder setCallingInstructionBlockStack(java.util.Stack<InstructionBlock> callingInstructionBlockStack)
        {
            this.callingInstructionBlockStack = callingInstructionBlockStack;
            return this;
        }

        /**
         * The analysis of one method will forcibly stop (throwing a ExcessiveComplexityException)
         * after this many evaluations of a single instruction.
         */
        public Builder stopAnalysisAfterNEvaluations(int stopAnalysisAfterNEvaluations)
        {
            this.stopAnalysisAfterNEvaluations = stopAnalysisAfterNEvaluations;
            return this;
        }
    }


    // Implementations for AttributeVisitor.

    public void visitAnyAttribute(Clazz clazz, Attribute attribute) {}


    public void visitCodeAttribute(Clazz clazz, Method method, CodeAttribute codeAttribute)
    {
//        DEBUG = DEBUG_RESULTS =
//            clazz.getName().equals("abc/Def") &&
//            method.getName(clazz).equals("abc");

        // TODO: Remove this when the partial evaluator has stabilized.
        // Catch any unexpected exceptions from the actual visiting method.
        try
        {
            // Process the code.
            visitCodeAttribute0(clazz, method, codeAttribute);
        }
        catch (RuntimeException ex)
        {
            logger.error("Unexpected error while performing partial evaluation:");
            logger.error("  Class       = [{}]", clazz.getName());
            logger.error("  Method      = [{}{}]", method.getName(clazz), method.getDescriptor(clazz));
            logger.error("  Exception   = [{}] ({})", ex.getClass().getName(), ex.getMessage());

            if (stateTracker != null) stateTracker.registerException(clazz, method, codeAttribute, this, ex);

            throw ex;
        }
    }


    public void visitCodeAttribute0(Clazz clazz, Method method, CodeAttribute codeAttribute)
    {
        // Evaluate the instructions, starting at the entry point.

        // Empty code attribute, do not analyze
        if (codeAttribute.code.length == 0)
        {
            throw new EmptyCodeAttributeException("Empty code attribute found during partial evaluation");
        }
        // Reuse the existing variables and stack objects, ensuring the right size.
        TracedVariables variables = new TracedVariables(codeAttribute.u2maxLocals);
        TracedStack     stack     = new TracedStack(codeAttribute.u2maxStack);

        // Initialize the reusable arrays and variables.
        initializeArrays(codeAttribute);
        initializeParameters(clazz, method, codeAttribute, variables);

        if (stateTracker != null) stateTracker.startCodeAttribute(clazz, method, codeAttribute, variables);

        // Reset stacks.
        instructionBlockStack.clear();
        callingInstructionBlockStack.clear();

        // Find all instruction offsets,...
        codeAttribute.accept(clazz, method, branchTargetFinder);

        // Start executing the first instruction block.
        evaluateInstructionBlockAndExceptionHandlers(clazz,
                                                     method,
                                                     codeAttribute,
                                                     variables,
                                                     stack,
                                                     0,
                                                     codeAttribute.u4codeLength);

        if (stateTracker != null) stateTracker.evaluationResults(clazz, method, codeAttribute, this);
    }


    /**
     * Returns whether a block of instructions is ever used.
     */
    public boolean isTraced(int startOffset, int endOffset)
    {
        for (int index = startOffset; index < endOffset; index++)
        {
            if (isTraced(index))
            {
                return true;
            }
        }

        return false;
    }


    /**
     * Returns whether the instruction at the given offset has ever been
     * executed during the partial evaluation.
     */
    public boolean isTraced(int instructionOffset)
    {
        return evaluationCounts[instructionOffset] > 0;
    }


    /**
     * Returns whether there is an instruction at the given offset.
     */
    public boolean isInstruction(int instructionOffset)
    {
        return branchTargetFinder.isInstruction(instructionOffset);
    }


    /**
     * Returns whether the instruction at the given offset is the target of
     * any kind.
     */
    public boolean isTarget(int instructionOffset)
    {
        return branchTargetFinder.isTarget(instructionOffset);
    }


    /**
     * Returns whether the instruction at the given offset is the origin of a
     * branch instruction.
     */
    public boolean isBranchOrigin(int instructionOffset)
    {
        return branchTargetFinder.isBranchOrigin(instructionOffset);
    }


    /**
     * Returns whether the instruction at the given offset is the target of a
     * branch instruction.
     */
    public boolean isBranchTarget(int instructionOffset)
    {
        return branchTargetFinder.isBranchTarget(instructionOffset);
    }


    /**
     * Returns whether the instruction at the given offset is the target of a
     * branch instruction or an exception.
     */
    public boolean isBranchOrExceptionTarget(int instructionOffset)
    {
        return branchTargetFinder.isBranchTarget(instructionOffset) ||
               branchTargetFinder.isExceptionHandler(instructionOffset);
    }


    /**
     * Returns whether the instruction at the given offset is the start of
     * an exception handler.
     */
    public boolean isExceptionHandler(int instructionOffset)
    {
        return branchTargetFinder.isExceptionHandler(instructionOffset);
    }


    /**
     * Returns whether the instruction at the given offset is the start of a
     * subroutine.
     */
    public boolean isSubroutineStart(int instructionOffset)
    {
        return branchTargetFinder.isSubroutineStart(instructionOffset);
    }


    /**
     * Returns whether the instruction at the given offset is a subroutine
     * invocation.
     */
    public boolean isSubroutineInvocation(int instructionOffset)
    {
        return branchTargetFinder.isSubroutineInvocation(instructionOffset);
    }


    /**
     * Returns whether the instruction at the given offset is part of a
     * subroutine.
     */
    public boolean isSubroutine(int instructionOffset)
    {
        return branchTargetFinder.isSubroutine(instructionOffset);
    }


    /**
     * Returns whether the subroutine at the given offset is ever returning
     * by means of a regular 'ret' instruction.
     */
    public boolean isSubroutineReturning(int instructionOffset)
    {
        return branchTargetFinder.isSubroutineReturning(instructionOffset);
    }


    /**
     * Returns the offset after the subroutine that starts at the given
     * offset.
     */
    public int subroutineEnd(int instructionOffset)
    {
        return branchTargetFinder.subroutineEnd(instructionOffset);
    }


//    /**
//     * Returns the instruction offset at which the object instance that is
//     * created at the given 'new' instruction offset is initialized, or
//     * <code>NONE</code> if it is not being created.
//     */
//    public int initializationOffset(int instructionOffset)
//    {
//        return branchTargetFinder.initializationOffset(instructionOffset);
//    }


//    /**
//     * Returns whether the method is an instance initializer.
//     */
//    public boolean isInitializer()
//    {
//        return branchTargetFinder.isInitializer();
//    }


//    /**
//     * Returns the instruction offset at which this initializer is calling
//     * the "super" or "this" initializer method, or <code>NONE</code> if it is
//     * not an initializer.
//     */
//    public int superInitializationOffset()
//    {
//        return branchTargetFinder.superInitializationOffset();
//    }


    /**
     * Returns whether the instruction at the given offset creates a new,
     * uninitialized instance.
     */
    public boolean isCreation(int offset)
    {
        return branchTargetFinder.isCreation(offset);
    }


    /**
     * Returns whether the instruction at the given offset is the special
     * invocation of an instance initializer.
     */
    public boolean isInitializer(int offset)
    {
        return branchTargetFinder.isInitializer(offset);
    }


    /**
     * Returns the variables before execution of the instruction at the given
     * offset.
     */
    public TracedVariables getVariablesBefore(int instructionOffset)
    {
        return variablesBefore[instructionOffset];
    }


    /**
     * Returns the variables after execution of the instruction at the given
     * offset.
     */
    public TracedVariables getVariablesAfter(int instructionOffset)
    {
        return variablesAfter[instructionOffset];
    }


    /**
     * Returns the stack before execution of the instruction at the given
     * offset.
     */
    public TracedStack getStackBefore(int instructionOffset)
    {
        return stacksBefore[instructionOffset];
    }


    /**
     * Returns the stack after execution of the instruction at the given
     * offset.
     */
    public TracedStack getStackAfter(int instructionOffset)
    {
        return stacksAfter[instructionOffset];
    }


    /**
     * Returns the instruction offsets that branch to the given instruction
     * offset.
     */
    public InstructionOffsetValue branchOrigins(int instructionOffset)
    {
        return branchOriginValues[instructionOffset];
    }


    /**
     * Returns the instruction offsets to which the given instruction offset
     * branches.
     */
    public InstructionOffsetValue branchTargets(int instructionOffset)
    {
        return branchTargetValues[instructionOffset];
    }


    /**
     * Returns a filtering version of the given instruction visitor that only
     * visits traced instructions.
     */
    public InstructionVisitor tracedInstructionFilter(InstructionVisitor instructionVisitor)
    {
        return tracedInstructionFilter(true, instructionVisitor);
    }


    /**
     * Returns a filtering version of the given instruction visitor that only
     * visits traced or untraced instructions.
     */
    public InstructionVisitor tracedInstructionFilter(boolean            traced,
                                                      InstructionVisitor instructionVisitor)
    {
        return new MyTracedInstructionFilter(traced, instructionVisitor);
    }


    // Utility methods to evaluate instruction blocks.

    /**
     * Pushes block of instructions to be executed in the calling partial
     * evaluator.
     */
    private void pushCallingInstructionBlock(TracedVariables variables,
                                             TracedStack     stack,
                                             int             startOffset)
    {
        callingInstructionBlockStack.push(new InstructionBlock(variables,
                                                                 stack,
                                                                 startOffset));
    }


    /**
     * Pushes block of instructions to be executed in this partial evaluator.
     */
    private void pushInstructionBlock(TracedVariables variables,
                                      TracedStack     stack,
                                      int             startOffset)
    {
        instructionBlockStack.push(new InstructionBlock(variables,
                                                          stack,
                                                          startOffset));
    }


    /**
     * Evaluates the instruction block and the exception handlers covering the
     * given instruction range in the given code.
     */
    private void evaluateInstructionBlockAndExceptionHandlers(Clazz           clazz,
                                                              Method          method,
                                                              CodeAttribute   codeAttribute,
                                                              TracedVariables variables,
                                                              TracedStack     stack,
                                                              int             startOffset,
                                                              int             endOffset)
    {
        evaluateInstructionBlock(clazz,
                                 method,
                                 codeAttribute,
                                 variables,
                                 stack,
                                 startOffset);

        evaluateExceptionHandlers(clazz,
                                  method,
                                  codeAttribute,
                                  startOffset,
                                  endOffset);
    }


    /**
     * Evaluates a block of instructions, starting at the given offset and ending
     * at a branch instruction, a return instruction, or a throw instruction.
     */
    private void evaluateInstructionBlock(Clazz           clazz,
                                          Method          method,
                                          CodeAttribute   codeAttribute,
                                          TracedVariables variables,
                                          TracedStack     stack,
                                          int             startOffset)
    {
        // Execute the initial instruction block.
        evaluateSingleInstructionBlock(clazz,
                                       method,
                                       codeAttribute,
                                       variables,
                                       stack,
                                       startOffset);

        // Execute all resulting instruction blocks on the execution stack.
        while (!instructionBlockStack.empty())
        {
            if (stateTracker != null) stateTracker.startBranchCodeBlockEvaluation(instructionBlockStack);

            InstructionBlock instructionBlock = instructionBlockStack.pop();

            evaluateSingleInstructionBlock(clazz,
                                           method,
                                           codeAttribute,
                                           instructionBlock.variables,
                                           instructionBlock.stack,
                                           instructionBlock.startOffset);
        }
    }


    /**
     * Evaluates a block of instructions, starting at the given offset and ending
     * at a branch instruction, a return instruction, or a throw instruction.
     * Instruction blocks that are to be evaluated as a result are pushed on
     * the given stack.
     */
    private void evaluateSingleInstructionBlock(Clazz            clazz,
                                                Method           method,
                                                CodeAttribute    codeAttribute,
                                                TracedVariables  variables,
                                                TracedStack      stack,
                                                int              startOffset)
    {
        byte[] code = codeAttribute.code;
        InstructionExceptionFormatter formatter = prettyInstructionBuffered > 0 ?
                new InstructionExceptionFormatter(
                        logger,
                        new CircularIntBuffer(prettyInstructionBuffered),
                        code,
                        clazz,
                        method)
                : null;

        if (stateTracker != null)
        {
             stateTracker.startInstructionBlock(clazz, method, codeAttribute, variables, stack, startOffset);
        }

        Processor processor = new Processor(variables,
                                            stack,
                                            valueFactory,
                                            branchUnit,
                                            invocationUnit,
                                            evaluateAllCode);

        int instructionOffset = startOffset;

        int maxOffset = startOffset;

        // Evaluate the subsequent instructions.
        while (true)
        {
            try
            {

                if (formatter != null)
                {
                    formatter.registerInstructionOffset(instructionOffset);
                }

                if (maxOffset < instructionOffset)
                {
                    maxOffset = instructionOffset;
                }

                // Decode the instruction.
                Instruction instruction = InstructionFactory.create(code, instructionOffset);

                // Maintain a generalized local variable frame and stack at this
                // instruction offset, before execution.
                int evaluationCount = evaluationCounts[instructionOffset];
                if (evaluationCount == 0)
                {
                    // First time we're passing by this instruction.
                    if (variablesBefore[instructionOffset] == null)
                    {
                        // There's not even a context at this index yet.
                        variablesBefore[instructionOffset] = new TracedVariables(variables);
                        stacksBefore[instructionOffset] = new TracedStack(stack);
                    }
                    else
                    {
                        // Reuse the context objects at this index.
                        variablesBefore[instructionOffset].initialize(variables);
                        stacksBefore[instructionOffset].copy(stack);
                    }

                    // We'll execute in the generalized context, because it is
                    // the same as the current context.
                    generalizedContexts[instructionOffset] = true;
                }
                else
                {
                    // Merge in the current context.
                    boolean variablesChanged = variablesBefore[instructionOffset].generalize(variables, true);;
                    boolean stackChanged = stacksBefore[instructionOffset].generalize(stack);

                    //System.out.println("GVars:  "+variablesBefore[instructionOffset]);
                    //System.out.println("GStack: "+stacksBefore[instructionOffset]);

                    // Bail out if the current context is the same as last time.
                    if (!variablesChanged &&
                            !stackChanged &&
                            generalizedContexts[instructionOffset])
                    {
                        if (stateTracker != null) stateTracker.skipInstructionBlock(clazz, method, instructionOffset,
                            instruction, variablesBefore[instructionOffset], stacksBefore[instructionOffset], evaluationCount);

                        break;
                    }

                    // See if this instruction has been evaluated an excessive number
                    // of times.
                    if (evaluationCount >= GENERALIZE_AFTER_N_EVALUATIONS)
                    {
                        if (stateTracker != null) stateTracker.generalizeInstructionBlock(clazz, method, instructionOffset,
                                instruction, variables, stack, evaluationCount);

                        if (stopAnalysisAfterNEvaluations != -1 && evaluationCount >= stopAnalysisAfterNEvaluations)
                        {
                            throw new ExcessiveComplexityException("Stopping evaluation after "+evaluationCount+" evaluations.");
                        }

                        // Continue, but generalize the current context.
                        // Note that the most recent variable values have to remain
                        // last in the generalizations, for the sake of the ret
                        // instruction.
                        variables.generalize(variablesBefore[instructionOffset], false);
                        stack.generalize(stacksBefore[instructionOffset]);

                        // We'll execute in the generalized context.
                        generalizedContexts[instructionOffset] = true;
                    }
                    else
                    {
                        // We'll execute in the current context.
                        generalizedContexts[instructionOffset] = false;
                    }
                }

                // We'll evaluate this instruction.
                evaluationCounts[instructionOffset]++;

                // Remember this instruction's offset with any stored value.
                Value storeValue = new InstructionOffsetValue(instructionOffset);
                variables.setProducerValue(storeValue);
                stack.setProducerValue(storeValue);

                // Reset the branch unit.
                branchUnit.reset();

                if (stateTracker != null) stateTracker.startInstructionEvaluation(clazz, method, instructionOffset, instruction, variables, stack, evaluationCount);

                if (extraInstructionVisitor != null)
                {
                    // Visit the instruction with the optional visitor.
                    instruction.accept(clazz,
                            method,
                            codeAttribute,
                            instructionOffset,
                            extraInstructionVisitor);
                }

                try
                {
                    // Process the instruction. The processor may modify the
                    // variables and the stack, and it may call the branch unit
                    // and the invocation unit.
                    instruction.accept(clazz,
                            method,
                            codeAttribute,
                            instructionOffset,
                            processor);
                }
                catch (RuntimeException ex)
                {
                    // Fallback to the default exception formatter.
                    if (formatter == null)
                    {
                        logger.error("Unexpected error while evaluating instruction:");
                        logger.error("  Class       = [{}]", clazz.getName());
                        logger.error("  Method      = [{}{}]", method.getName(clazz), method.getDescriptor(clazz));
                        logger.error("  Instruction = {}", instruction.toString(clazz, instructionOffset));
                        logger.error("  Exception   = [{}] ({})", ex.getClass().getName(), ex.getMessage());
                    }

                    throw ex;
                }

                // Collect the branch targets from the branch unit.
                InstructionOffsetValue branchTargets = branchUnit.getTraceBranchTargets();
                int branchTargetCount = branchTargets.instructionOffsetCount();

                if (stateTracker != null) stateTracker.afterInstructionEvaluation(clazz, method, instructionOffset, instruction,
                    variables, stack, branchUnit, branchTargets(instructionOffset));

                // Maintain a generalized local variable frame and stack at this
                // instruction offset, after execution.
                if (evaluationCount == 0)
                {
                    // First time we're passing by this instruction.
                    if (variablesAfter[instructionOffset] == null)
                    {
                        // There's not even a context at this index yet.
                        variablesAfter[instructionOffset] = new TracedVariables(variables);
                        stacksAfter[instructionOffset] = new TracedStack(stack);
                    }
                    else
                    {
                        // Reuse the context objects at this index.
                        variablesAfter[instructionOffset].initialize(variables);
                        stacksAfter[instructionOffset].copy(stack);
                    }
                }
                else
                {
                    // Merge in the current context.
                    variablesAfter[instructionOffset].generalize(variables, true);
                    stacksAfter[instructionOffset].generalize(stack);
                }

                // Did the branch unit get called?
                if (branchUnit.wasCalled())
                {
                    // Accumulate the branch targets at this offset.
                    branchTargetValues[instructionOffset] = branchTargetValues[instructionOffset] == null ?
                            branchTargets :
                            branchTargetValues[instructionOffset].generalize(branchTargets);

                    // Are there no branch targets at all?
                    if (branchTargetCount == 0)
                    {
                        // Exit from this code block.
                        break;
                    }

                    // Accumulate the branch origins at the branch target offsets.
                    InstructionOffsetValue instructionOffsetValue = new InstructionOffsetValue(instructionOffset);
                    for (int index = 0; index < branchTargetCount; index++)
                    {
                        int branchTarget = branchTargets.instructionOffset(index);
                        branchOriginValues[branchTarget] = branchOriginValues[branchTarget] == null ?
                                instructionOffsetValue :
                                branchOriginValues[branchTarget].generalize(instructionOffsetValue);
                    }

                    // Are there multiple branch targets?
                    if (branchTargetCount > 1)
                    {
                        // Push them on the execution stack and exit from this block.
                        for (int index = 0; index < branchTargetCount; index++)
                        {
                            if (stateTracker != null)  stateTracker.registerAlternativeBranch(clazz, method,
                                instructionOffset,  instruction, variables, stack,
                                index, branchTargetCount, branchTargets.instructionOffset(index));

                            pushInstructionBlock(new TracedVariables(variables),
                                    new TracedStack(stack),
                                    branchTargets.instructionOffset(index));
                        }

                        break;
                    }

                    if (stateTracker != null) stateTracker.definitiveBranch(clazz, method, instructionOffset, instruction, variables, stack, branchTargets);

                    // Continue at the definite branch target.
                    instructionOffset = branchTargets.instructionOffset(0);
                }
                else
                {
                    // Just continue with the next instruction.
                    instructionOffset += instruction.length(instructionOffset);
                }

                // Is this a subroutine invocation?
                if (instruction.opcode == Instruction.OP_JSR ||
                        instruction.opcode == Instruction.OP_JSR_W)
                {
                    // Evaluate the subroutine in another partial evaluator.
                    evaluateSubroutine(clazz,
                            method,
                            codeAttribute,
                            variables,
                            stack,
                            instructionOffset);

                    break;
                }
                else if (instruction.opcode == Instruction.OP_RET)
                {
                    // Let the partial evaluator that has called the subroutine
                    // handle the evaluation after the return.
<<<<<<< HEAD
                    stateTracker.registerSubroutineReturn(clazz, method, instructionOffset, variables, stack);
=======
                    if (stateTracker != null) stateTracker.registerSubroutineReturn(clazz, method, instructionOffset, variables, stack);
>>>>>>> 6e11a179

                    pushCallingInstructionBlock(new TracedVariables(variables),
                            new TracedStack(stack),
                            instructionOffset);
                    break;
                }
            }
            catch (ProguardCoreException ex)
            {
                if (formatter != null)
                {
                    formatter.printException(ex, variablesBefore[instructionOffset], stacksBefore[instructionOffset]);
                }
                throw ex;
            }
        }

        if (stateTracker != null) stateTracker.instructionBlockDone(clazz, method, codeAttribute, variables, stack, startOffset);
    }


    /**
     * Evaluates a subroutine and its exception handlers, starting at the given
     * offset and ending at a subroutine return instruction.
     */
    private void evaluateSubroutine(Clazz           clazz,
                                    Method          method,
                                    CodeAttribute   codeAttribute,
                                    TracedVariables variables,
                                    TracedStack     stack,
                                    int             subroutineStart)
    {
        int subroutineEnd = branchTargetFinder.subroutineEnd(subroutineStart);

        if (stateTracker != null) stateTracker.startSubroutine(clazz, method, variables, stack, subroutineStart, subroutineEnd);

        // Create a temporary partial evaluator, so there are no conflicts
        // with variables that are alive across subroutine invocations, between
        // different invocations.
        PartialEvaluator subroutinePartialEvaluator = subRoutineEvaluator();

        subroutinePartialEvaluator.initializeArrays(codeAttribute);

        // Evaluate the subroutine.
        subroutinePartialEvaluator.evaluateInstructionBlockAndExceptionHandlers(clazz,
                                                                                method,
                                                                                codeAttribute,
                                                                                variables,
                                                                                stack,
                                                                                subroutineStart,
                                                                                subroutineEnd);

        // Merge back the temporary partial evaluator. This way, we'll get
        // the lowest common denominator of stacks and variables.
        if (stateTracker != null) stateTracker.generalizeSubroutine(clazz, method, variables, stack, subroutineStart, subroutineEnd);
        generalize(subroutinePartialEvaluator, 0, codeAttribute.u4codeLength);

        if (stateTracker != null) stateTracker.endSubroutine(clazz, method, variables, stack, subroutineStart, subroutineEnd);
    }

    /**
     * Creates a new PartialEvaluator, based on this one.
     * This partial evaluator is the subroutine calling partial evaluator.
     */
    private PartialEvaluator subRoutineEvaluator()
    {
        return Builder.create()
                .setValueFactory(valueFactory)
                .setInvocationUnit(invocationUnit)
                .setEvaluateAllCode(evaluateAllCode)
                .setExtraInstructionVisitor(extraInstructionVisitor)
                .setBranchUnit(branchUnit)
                .setBranchTargetFinder(branchTargetFinder)
                .setCallingInstructionBlockStack(instructionBlockStack)
                .setPrettyPrinting(prettyInstructionBuffered)
                .setStateTracker(stateTracker)
                .build();
    }


    /**
     * Generalizes the results of this partial evaluator with those of another
     * given partial evaluator, over a given range of instructions.
     */
    private void generalize(PartialEvaluator other,
                            int              codeStart,
                            int              codeEnd)
    {
        for (int offset = codeStart; offset < codeEnd; offset++)
        {
            if (other.branchOriginValues[offset] != null)
            {
                branchOriginValues[offset] = branchOriginValues[offset] == null ?
                    other.branchOriginValues[offset] :
                    branchOriginValues[offset].generalize(other.branchOriginValues[offset]);
            }

            if (other.isTraced(offset))
            {
                if (other.branchTargetValues[offset] != null)
                {
                    branchTargetValues[offset] = branchTargetValues[offset] == null ?
                        other.branchTargetValues[offset] :
                        branchTargetValues[offset].generalize(other.branchTargetValues[offset]);
                }

                if (evaluationCounts[offset] == 0)
                {
                    variablesBefore[offset]     = other.variablesBefore[offset];
                    stacksBefore[offset]        = other.stacksBefore[offset];
                    variablesAfter[offset]      = other.variablesAfter[offset];
                    stacksAfter[offset]         = other.stacksAfter[offset];
                    generalizedContexts[offset] = other.generalizedContexts[offset];
                    evaluationCounts[offset]    = other.evaluationCounts[offset];
                }
                else
                {
                    variablesBefore[offset].generalize(other.variablesBefore[offset], false);
                    stacksBefore[offset]   .generalize(other.stacksBefore[offset]);
                    variablesAfter[offset] .generalize(other.variablesAfter[offset], false);
                    stacksAfter[offset]    .generalize(other.stacksAfter[offset]);
                    //generalizedContexts[offset]
                    evaluationCounts[offset] += other.evaluationCounts[offset];
                }
            }
        }
    }


    /**
     * Evaluates the exception handlers covering and targeting the given
     * instruction range in the given code.
     */
    private void evaluateExceptionHandlers(Clazz         clazz,
                                           Method        method,
                                           CodeAttribute codeAttribute,
                                           int           startOffset,
                                           int           endOffset)
    {
        if (stateTracker != null) stateTracker.startExceptionHandlingForBlock(clazz, method, startOffset, endOffset);

        ExceptionHandlerFilter exceptionEvaluator =
            new ExceptionHandlerFilter(startOffset,
                                       endOffset,
                                       this);

        // Evaluate the exception catch blocks, until their entry variables
        // have stabilized.
        do
        {
            // Reset the flag to stop evaluating.
            evaluateExceptions = false;

            // Evaluate all relevant exception catch blocks once.
            codeAttribute.exceptionsAccept(clazz,
                                           method,
                                           startOffset,
                                           endOffset,
                                           exceptionEvaluator);
        }
        while (evaluateExceptions);
    }


    // Implementations for ExceptionInfoVisitor.

    public void visitExceptionInfo(Clazz clazz, Method method, CodeAttribute codeAttribute, ExceptionInfo exceptionInfo)
    {
        int startPC = exceptionInfo.u2startPC;
        int endPC   = exceptionInfo.u2endPC;

        // Do we have to evaluate this exception catch block?
        if (mayThrowExceptions(clazz, method, codeAttribute, startPC, endPC))
        {
            int handlerPC = exceptionInfo.u2handlerPC;
            int catchType = exceptionInfo.u2catchType;

            if (stateTracker != null) stateTracker.registerExceptionHandler(clazz, method, startPC, endPC, exceptionInfo);

            // Reuse the existing variables and stack objects, ensuring the
            // right size.
            TracedVariables variables = new TracedVariables(codeAttribute.u2maxLocals);
            TracedStack     stack     = new TracedStack(codeAttribute.u2maxStack);

            // Initialize the trace values.
            Value storeValue = new InstructionOffsetValue(handlerPC | InstructionOffsetValue.EXCEPTION_HANDLER);
            variables.setProducerValue(storeValue);
            stack.setProducerValue(storeValue);

            // Initialize the variables by generalizing the variables of the
            // try block. Make sure to include the results of the last
            // instruction for preverification.
            generalizeVariables(startPC,
                                endPC,
                                evaluateAllCode,
                                variables);

            // Initialize the stack.
            invocationUnit.enterExceptionHandler(clazz,
                                                 method,
                                                 codeAttribute,
                                                 handlerPC,
                                                 catchType,
                                                 stack);

            int evaluationCount = evaluationCounts[handlerPC];

            // Evaluate the instructions, starting at the entry point.
            evaluateInstructionBlock(clazz,
                                     method,
                                     codeAttribute,
                                     variables,
                                     stack,
                                     handlerPC);

            // Remember to evaluate all exception handlers once more.
            if (!evaluateExceptions)
            {
                evaluateExceptions = evaluationCount < evaluationCounts[handlerPC];
            }
        }
//        else if (evaluateAllCode)
//        {
//            if (DEBUG) System.out.println("No information for partial evaluation of exception ["+startPC +" -> "+endPC +": "+exceptionInfo.u2handlerPC+"] yet");
//
//            // We don't have any information on the try block yet, but we do
//            // have to evaluate the exception handler.
//            // Remember to evaluate all exception handlers once more.
//            evaluateExceptions = true;
//        }
        else
        {
            if (stateTracker != null) stateTracker.registerUnusedExceptionHandler(clazz, method, startPC, endPC, exceptionInfo);
        }
    }


    // Small utility methods.

    /**
     * Initializes the data structures for the variables, stack, etc.
     */
    private void initializeArrays(CodeAttribute codeAttribute)
    {
        int newCodeLength = codeAttribute.u4codeLength;

        // Create new arrays for storing information at each instruction offset.
        if (branchOriginValues.length < newCodeLength)
        {
            // Create new arrays.
            branchOriginValues  = new InstructionOffsetValue[newCodeLength];
            branchTargetValues  = new InstructionOffsetValue[newCodeLength];
            variablesBefore     = new TracedVariables[newCodeLength];
            stacksBefore        = new TracedStack[newCodeLength];
            variablesAfter      = new TracedVariables[newCodeLength];
            stacksAfter         = new TracedStack[newCodeLength];
            generalizedContexts = new boolean[newCodeLength];
            evaluationCounts    = new int[newCodeLength];
        }
        else
        {
            // Reset the old arrays.
            Arrays.fill(branchOriginValues,  0, codeLength, null);
            Arrays.fill(branchTargetValues,  0, codeLength, null);
            Arrays.fill(generalizedContexts, 0, codeLength, false);
            Arrays.fill(evaluationCounts,    0, codeLength, 0);

            for (int index = 0; index < newCodeLength; index++)
            {
                if (variablesBefore[index] != null)
                {
                    variablesBefore[index].reset(codeAttribute.u2maxLocals);
                }

                if (stacksBefore[index] != null)
                {
                    stacksBefore[index].reset(codeAttribute.u2maxStack);
                }

                if (variablesAfter[index] != null)
                {
                    variablesAfter[index].reset(codeAttribute.u2maxLocals);
                }

                if (stacksAfter[index] != null)
                {
                    stacksAfter[index].reset(codeAttribute.u2maxStack);
                }
            }

            for (int index = newCodeLength; index < codeLength; index++)
            {
                if (variablesBefore[index] != null)
                {
                    variablesBefore[index].reset(0);
                }

                if (stacksBefore[index] != null)
                {
                    stacksBefore[index].reset(0);
                }

                if (variablesAfter[index] != null)
                {
                    variablesAfter[index].reset(0);
                }

                if (stacksAfter[index] != null)
                {
                    stacksAfter[index].reset(0);
                }
            }
        }

        codeLength = newCodeLength;
    }


    /**
     * Initializes the data structures for the variables, stack, etc.
     */
    private void initializeParameters(Clazz           clazz,
                                      Method          method,
                                      CodeAttribute   codeAttribute,
                                      TracedVariables variables)
    {
//        // Create the method parameters.
//        TracedVariables parameters = new TracedVariables(codeAttribute.u2maxLocals);
//
//        // Remember this instruction's offset with any stored value.
//        Value storeValue = new InstructionOffsetValue(AT_METHOD_ENTRY);
//        parameters.setProducerValue(storeValue);

        // Create the method parameters.
        Variables parameters = new Variables(codeAttribute.u2maxLocals);

        // Initialize the method parameters.
        invocationUnit.enterMethod(clazz, method, parameters);

        // Initialize the variables with the parameters.
        variables.initialize(parameters);

        // Set the store value of each parameter variable. We store the
        // variable indices of the parameters. These parameter offsets take
        // into account Category 2 types.
        for (int index = 0; index < parameters.size(); index++)
        {
            InstructionOffsetValue producerValue =
                new InstructionOffsetValue(index | InstructionOffsetValue.METHOD_PARAMETER);

            variables.setProducerValue(index, producerValue);
        }
    }


    /**
     * Returns whether a block of instructions may ever throw an exception.
     */
    private boolean mayThrowExceptions(Clazz         clazz,
                                       Method        method,
                                       CodeAttribute codeAttribute,
                                       int           startOffset,
                                       int           endOffset)
    {
        for (int index = startOffset; index < endOffset; index++)
        {
            if (isTraced(index) &&
                (evaluateAllCode ||
                 InstructionFactory.create(codeAttribute.code, index).mayInstanceThrowExceptions(clazz)))
            {
                return true;
            }
        }

        return false;
    }


    /**
     * Generalize the local variable frames of a block of instructions.
     */
    private void generalizeVariables(int             startOffset,
                                     int             endOffset,
                                     boolean         includeAfterLastInstruction,
                                     TracedVariables generalizedVariables)
    {
        boolean first     = true;
        int     lastIndex = -1;

        // Generalize the variables before each of the instructions in the block.
        for (int index = startOffset; index < endOffset; index++)
        {
            if (isTraced(index))
            {
                TracedVariables tracedVariables = variablesBefore[index];

                if (first)
                {
                    // Initialize the variables with the first traced local
                    // variable frame.
                    generalizedVariables.initialize(tracedVariables);

                    first = false;
                }
                else
                {
                    // Generalize the variables with the traced local variable
                    // frame. We can't use the return value, because local
                    // generalization can be different a couple of times,
                    // with the global generalization being the same.
                    generalizedVariables.generalize(tracedVariables, false);
                }

                lastIndex = index;
            }
        }

        // Generalize the variables after the last instruction in the block,
        // if required.
        if (includeAfterLastInstruction &&
            lastIndex >= 0)
        {
            TracedVariables tracedVariables = variablesAfter[lastIndex];

            if (first)
            {
                // Initialize the variables with the local variable frame.
                generalizedVariables.initialize(tracedVariables);
            }
            else
            {
                // Generalize the variables with the local variable frame.
                generalizedVariables.generalize(tracedVariables, false);
            }
        }

        // Just clear the variables if there aren't any traced instructions
        // in the block.
        if (first)
        {
            generalizedVariables.reset(generalizedVariables.size());
        }
    }

    /**
     * It the analysis visits an instruction this many times (this can happen e.g. for big switches),
     * the analysis of this method is forcibly stopped and a ExcessiveComplexityException is thrown.
     */
    public PartialEvaluator stopAnalysisAfterNEvaluations(int stopAnalysisAfterNEvaluations)
    {
        this.stopAnalysisAfterNEvaluations = stopAnalysisAfterNEvaluations;
        return this;
    }

    /**
     * This class represents an instruction block that has to be executed,
     * starting with a given state at a given instruction offset.
     */
    public static class InstructionBlock
    {
        private final TracedVariables variables;
        private final TracedStack     stack;
        private final int             startOffset;


        private InstructionBlock(TracedVariables variables,
                                 TracedStack     stack,
                                 int             startOffset)
        {
            this.variables   = variables;
            this.stack       = stack;
            this.startOffset = startOffset;
        }
    }


   /**
     * This InstructionVisitor delegates its visits to a given
     * InstructionVisitor, but only if the instruction has been traced (or not).
     */
    private class MyTracedInstructionFilter implements InstructionVisitor
    {
        private final boolean            traced;
        private final InstructionVisitor instructionVisitor;


        public MyTracedInstructionFilter(boolean            traced,
                                            InstructionVisitor instructionVisitor)
        {
            this.traced          = traced;
            this.instructionVisitor = instructionVisitor;
        }


        // Implementations for InstructionVisitor.

        public void visitSimpleInstruction(Clazz clazz, Method method, CodeAttribute codeAttribute, int offset, SimpleInstruction simpleInstruction)
        {
            if (shouldVisit(offset))
            {
                instructionVisitor.visitSimpleInstruction(clazz, method, codeAttribute, offset, simpleInstruction);
            }
        }


        public void visitVariableInstruction(Clazz clazz, Method method, CodeAttribute codeAttribute, int offset, VariableInstruction variableInstruction)
        {
            if (shouldVisit(offset))
            {
                instructionVisitor.visitVariableInstruction(clazz, method, codeAttribute, offset, variableInstruction);
            }
        }


        public void visitConstantInstruction(Clazz clazz, Method method, CodeAttribute codeAttribute, int offset, ConstantInstruction constantInstruction)
        {
            if (shouldVisit(offset))
            {
                instructionVisitor.visitConstantInstruction(clazz, method, codeAttribute, offset, constantInstruction);
            }
        }


        public void visitBranchInstruction(Clazz clazz, Method method, CodeAttribute codeAttribute, int offset, BranchInstruction branchInstruction)
        {
            if (shouldVisit(offset))
            {
                instructionVisitor.visitBranchInstruction(clazz, method, codeAttribute, offset, branchInstruction);
            }
        }


        public void visitTableSwitchInstruction(Clazz clazz, Method method, CodeAttribute codeAttribute, int offset, TableSwitchInstruction tableSwitchInstruction)
        {
            if (shouldVisit(offset))
            {
                instructionVisitor.visitTableSwitchInstruction(clazz, method, codeAttribute, offset, tableSwitchInstruction);
            }
        }


        public void visitLookUpSwitchInstruction(Clazz clazz, Method method, CodeAttribute codeAttribute, int offset, LookUpSwitchInstruction lookUpSwitchInstruction)
        {
            if (shouldVisit(offset))
            {
                instructionVisitor.visitLookUpSwitchInstruction(clazz, method, codeAttribute, offset, lookUpSwitchInstruction);
            }
        }


        private boolean shouldVisit(int offset)
        {
            return isTraced(offset) == traced;
        }
   }
}<|MERGE_RESOLUTION|>--- conflicted
+++ resolved
@@ -1090,11 +1090,7 @@
                 {
                     // Let the partial evaluator that has called the subroutine
                     // handle the evaluation after the return.
-<<<<<<< HEAD
-                    stateTracker.registerSubroutineReturn(clazz, method, instructionOffset, variables, stack);
-=======
                     if (stateTracker != null) stateTracker.registerSubroutineReturn(clazz, method, instructionOffset, variables, stack);
->>>>>>> 6e11a179
 
                     pushCallingInstructionBlock(new TracedVariables(variables),
                             new TracedStack(stack),
