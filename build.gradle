--- conflicted
+++ resolved
@@ -16,11 +16,7 @@
 
     repositories {
         mavenCentral()
-<<<<<<< HEAD
-        maven { url 'https://jitpack.io' }
         google()
-=======
->>>>>>> 5081fbe3
     }
     
     pluginManager.withPlugin('java') {
