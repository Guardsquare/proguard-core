--- conflicted
+++ resolved
@@ -8,7 +8,7 @@
     }
 }
 rootProject.name = 'proguard-core'
-<<<<<<< HEAD
+
 include 'base'
 include 'android'
 
@@ -16,7 +16,5 @@
 include 'android:dex-reader'
 include 'android:dex-reader-api'
 include 'android:dex-translator'
-=======
 
-include 'base'
->>>>>>> f42347a5
+include 'base'